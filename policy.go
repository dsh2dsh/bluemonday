--- conflicted
+++ resolved
@@ -36,12 +36,9 @@
 	"regexp"
 	"strings"
 
-<<<<<<< HEAD
+	"golang.org/x/net/html"
+
 	"github.com/dsh2dsh/bluemonday/css"
-=======
-	"github.com/microcosm-cc/bluemonday/css"
-	"golang.org/x/net/html"
->>>>>>> 0bb0c2a8
 )
 
 // Policy encapsulates the allowlist of HTML elements and attributes that will
@@ -168,9 +165,11 @@
 	// HTML sanitizer.
 	allowUnsafe bool
 
-	//callbackAttr is callback function that will be called before element's attributes are parsed. The callback function can add/remove/modify the element's attributes.
-	// If the callback returns nil or empty array of html attributes then the attributes will not be included in the output.
-	callbackAttr callbackAttrFunc
+	// callbackAttr is callback function that will be called before element's
+	// attributes are parsed. The callback function can add/remove/modify the
+	// element's attributes. If the callback returns nil or empty array of html
+	// attributes then the attributes will not be included in the output.
+	callbackAttr CallbackAttrFunc
 }
 
 type attrPolicy struct {
@@ -210,9 +209,11 @@
 	handler       func(string) bool
 }
 
-// callbackAttrFunc is callback function that will be called before element's attributes are parsed. The callback function can add/remove/modify the element's attributes.
-// If the callback returns nil or empty array of html attributes then the attributes will not be included in the output.
-type callbackAttrFunc = func(elementName string, attrs []html.Attribute) []html.Attribute
+// CallbackAttrFunc is callback function that will be called before element's
+// attributes are parsed. The callback function can add/remove/modify the
+// element's attributes. If the callback returns nil or empty array of html
+// attributes then the attributes will not be included in the output.
+type CallbackAttrFunc = func(elementName string, attrs []html.Attribute) []html.Attribute
 
 type urlPolicy func(url *url.URL) (allowUrl bool)
 
@@ -267,10 +268,12 @@
 	return &p
 }
 
-// SetCallbackForAttributes sets the callback function that will be called before element's attributes are parsed. The callback function can add/remove/modify the element's attributes.
-// If the callback returns nil or empty array of html attributes then the attributes will not be included in the output.
-// SetCallbackForAttributes is not goroutine safe.
-func (p *Policy) SetCallbackForAttributes(cb callbackAttrFunc) *Policy {
+// SetCallbackForAttributes sets the callback function that will be called
+// before element's attributes are parsed. The callback function can
+// add/remove/modify the element's attributes. If the callback returns nil or
+// empty array of html attributes then the attributes will not be included in
+// the output. SetCallbackForAttributes is not goroutine safe.
+func (p *Policy) SetCallbackForAttributes(cb CallbackAttrFunc) *Policy {
 	p.callbackAttr = cb
 	return p
 }
