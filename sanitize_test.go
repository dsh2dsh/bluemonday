// Copyright (c) 2014, David Kitchen <david@buro9.com>
//
// All rights reserved.
//
// Redistribution and use in source and binary forms, with or without
// modification, are permitted provided that the following conditions are met:
//
// * Redistributions of source code must retain the above copyright notice, this
//   list of conditions and the following disclaimer.
//
// * Redistributions in binary form must reproduce the above copyright notice,
//   this list of conditions and the following disclaimer in the documentation
//   and/or other materials provided with the distribution.
//
// * Neither the name of the organisation (Microcosm) nor the names of its
//   contributors may be used to endorse or promote products derived from
//   this software without specific prior written permission.
//
// THIS SOFTWARE IS PROVIDED BY THE COPYRIGHT HOLDERS AND CONTRIBUTORS "AS IS"
// AND ANY EXPRESS OR IMPLIED WARRANTIES, INCLUDING, BUT NOT LIMITED TO, THE
// IMPLIED WARRANTIES OF MERCHANTABILITY AND FITNESS FOR A PARTICULAR PURPOSE ARE
// DISCLAIMED. IN NO EVENT SHALL THE COPYRIGHT HOLDER OR CONTRIBUTORS BE LIABLE
// FOR ANY DIRECT, INDIRECT, INCIDENTAL, SPECIAL, EXEMPLARY, OR CONSEQUENTIAL
// DAMAGES (INCLUDING, BUT NOT LIMITED TO, PROCUREMENT OF SUBSTITUTE GOODS OR
// SERVICES; LOSS OF USE, DATA, OR PROFITS; OR BUSINESS INTERRUPTION) HOWEVER
// CAUSED AND ON ANY THEORY OF LIABILITY, WHETHER IN CONTRACT, STRICT LIABILITY,
// OR TORT (INCLUDING NEGLIGENCE OR OTHERWISE) ARISING IN ANY WAY OUT OF THE USE
// OF THIS SOFTWARE, EVEN IF ADVISED OF THE POSSIBILITY OF SUCH DAMAGE.

package bluemonday

import (
	"encoding/base64"
	"net/url"
	"regexp"
	"strings"
	"sync"
	"testing"
)

// test is a simple input vs output struct used to construct a slice of many
// tests to run within a single test method.
type test struct {
	in       string
	expected string
}

func TestEmpty(t *testing.T) {
	p := StrictPolicy()

	if "" != p.Sanitize(``) {
		t.Error("Empty string is not empty")
	}
}

func TestSignatureBehaviour(t *testing.T) {
	// https://github.com/microcosm-cc/bluemonday/issues/8
	p := UGCPolicy()

	input := "Hi.\n"

	if output := p.Sanitize(input); output != input {
		t.Errorf(`Sanitize() input = %s, output = %s`, input, output)
	}

	if output := string(p.SanitizeBytes([]byte(input))); output != input {
		t.Errorf(`SanitizeBytes() input = %s, output = %s`, input, output)
	}

	if output := p.SanitizeReader(
		strings.NewReader(input),
	).String(); output != input {

		t.Errorf(`SanitizeReader() input = %s, output = %s`, input, output)
	}

	input = "\t\n \n\t"

	if output := p.Sanitize(input); output != input {
		t.Errorf(`Sanitize() input = %s, output = %s`, input, output)
	}

	if output := string(p.SanitizeBytes([]byte(input))); output != input {
		t.Errorf(`SanitizeBytes() input = %s, output = %s`, input, output)
	}

	if output := p.SanitizeReader(
		strings.NewReader(input),
	).String(); output != input {

		t.Errorf(`SanitizeReader() input = %s, output = %s`, input, output)
	}
}

func TestLinks(t *testing.T) {

	tests := []test{
		{
			in:       `<a href="http://www.google.com">`,
			expected: `<a href="http://www.google.com" rel="nofollow">`,
		},
		{
			in:       `<a href="//www.google.com">`,
			expected: `<a href="//www.google.com" rel="nofollow">`,
		},
		{
			in:       `<a href="/www.google.com">`,
			expected: `<a href="/www.google.com" rel="nofollow">`,
		},
		{
			in:       `<a href="www.google.com">`,
			expected: `<a href="www.google.com" rel="nofollow">`,
		},
		{
			in:       `<a href="javascript:alert(1)">`,
			expected: ``,
		},
		{
			in:       `<a href="#">`,
			expected: ``,
		},
		{
			in:       `<a href="#top">`,
			expected: `<a href="#top" rel="nofollow">`,
		},
		{
			in:       `<a href="?q=1">`,
			expected: `<a href="?q=1" rel="nofollow">`,
		},
		{
			in:       `<a href="?q=1&r=2">`,
			expected: `<a href="?q=1&r=2" rel="nofollow">`,
		},
		{
			in:       `<a href="?q=1&q=2">`,
			expected: `<a href="?q=1&q=2" rel="nofollow">`,
		},
		{
			in:       `<a href="?q=%7B%22value%22%3A%22a%22%7D">`,
			expected: `<a href="?q=%7B%22value%22%3A%22a%22%7D" rel="nofollow">`,
		},
		{
			in:       `<a href="?q=1&r=2&s=:foo@">`,
			expected: `<a href="?q=1&r=2&s=%3Afoo%40" rel="nofollow">`,
		},
		{
			in:       `<img src="data:image/png;base64,iVBORw0KGgoAAAANSUhEUgAAAAUAAAAFCAYAAACNbyblAAAAHElEQVQI12P4//8/w38GIAXDIBKE0DHxgljNBAAO9TXL0Y4OHwAAAABJRU5ErkJggg==" alt="Red dot" />`,
			expected: `<img alt="Red dot"/>`,
		},
		{
			in:       `<img src="giraffe.gif" />`,
			expected: `<img src="giraffe.gif"/>`,
		},
		{
			in:       `<img src="giraffe.gif?height=500&width=500" />`,
			expected: `<img src="giraffe.gif?height=500&width=500"/>`,
		},
	}

	p := UGCPolicy()
	p.RequireParseableURLs(true)

	// These tests are run concurrently to enable the race detector to pick up
	// potential issues
	wg := sync.WaitGroup{}
	wg.Add(len(tests))
	for ii, tt := range tests {
		go func(ii int, tt test) {
			out := p.Sanitize(tt.in)
			if out != tt.expected {
				t.Errorf(
					"test %d failed;\ninput   : %s\noutput  : %s\nexpected: %s",
					ii,
					tt.in,
					out,
					tt.expected,
				)
			}
			wg.Done()
		}(ii, tt)
	}
	wg.Wait()
}

func TestLinkTargets(t *testing.T) {

	tests := []test{
		{
			in:       `<a href="http://www.google.com">`,
			expected: `<a href="http://www.google.com" rel="nofollow noopener" target="_blank">`,
		},
		{
			in:       `<a href="//www.google.com">`,
			expected: `<a href="//www.google.com" rel="nofollow noopener" target="_blank">`,
		},
		{
			in:       `<a href="/www.google.com">`,
			expected: `<a href="/www.google.com">`,
		},
		{
			in:       `<a href="www.google.com">`,
			expected: `<a href="www.google.com">`,
		},
		{
			in:       `<a href="javascript:alert(1)">`,
			expected: ``,
		},
		{
			in:       `<a href="#">`,
			expected: ``,
		},
		{
			in:       `<a href="#top">`,
			expected: `<a href="#top">`,
		},
		{
			in:       `<a href="?q=1">`,
			expected: `<a href="?q=1">`,
		},
		{
			in:       `<img src="data:image/png;base64,iVBORw0KGgoAAAANSUhEUgAAAAUAAAAFCAYAAACNbyblAAAAHElEQVQI12P4//8/w38GIAXDIBKE0DHxgljNBAAO9TXL0Y4OHwAAAABJRU5ErkJggg==" alt="Red dot" />`,
			expected: `<img alt="Red dot"/>`,
		},
		{
			in:       `<img src="giraffe.gif" />`,
			expected: `<img src="giraffe.gif"/>`,
		},
	}

	p := UGCPolicy()
	p.RequireParseableURLs(true)
	p.RequireNoFollowOnLinks(false)
	p.RequireNoFollowOnFullyQualifiedLinks(true)
	p.AddTargetBlankToFullyQualifiedLinks(true)

	// These tests are run concurrently to enable the race detector to pick up
	// potential issues
	wg := sync.WaitGroup{}
	wg.Add(len(tests))
	for ii, tt := range tests {
		go func(ii int, tt test) {
			out := p.Sanitize(tt.in)
			if out != tt.expected {
				t.Errorf(
					"test %d failed;\ninput   : %s\noutput  : %s\nexpected: %s",
					ii,
					tt.in,
					out,
					tt.expected,
				)
			}
			wg.Done()
		}(ii, tt)
	}
	wg.Wait()
}

func TestStyling(t *testing.T) {

	tests := []test{
		{
			in:       `<span class="foo">Hello World</span>`,
			expected: `<span class="foo">Hello World</span>`,
		},
		{
			in:       `<span class="foo bar654">Hello World</span>`,
			expected: `<span class="foo bar654">Hello World</span>`,
		},
	}

	p := UGCPolicy()
	p.AllowStyling()

	// These tests are run concurrently to enable the race detector to pick up
	// potential issues
	wg := sync.WaitGroup{}
	wg.Add(len(tests))
	for ii, tt := range tests {
		go func(ii int, tt test) {
			out := p.Sanitize(tt.in)
			if out != tt.expected {
				t.Errorf(
					"test %d failed;\ninput   : %s\noutput  : %s\nexpected: %s",
					ii,
					tt.in,
					out,
					tt.expected,
				)
			}
			wg.Done()
		}(ii, tt)
	}
	wg.Wait()
}

func TestEmptyAttributes(t *testing.T) {

	p := UGCPolicy()
	// Do not do this, especially without a Matching() clause, this is a test
	p.AllowAttrs("disabled").OnElements("textarea")

	tests := []test{
		// Empty elements
		{
			in: `<textarea>text</textarea><textarea disabled></textarea>` +
				`<div onclick='redirect()'><span>Styled by span</span></div>`,
			expected: `<textarea>text</textarea><textarea disabled=""></textarea>` +
				`<div><span>Styled by span</span></div>`,
		},
		{
			in:       `foo<br />bar`,
			expected: `foo<br/>bar`,
		},
		{
			in:       `foo<br/>bar`,
			expected: `foo<br/>bar`,
		},
		{
			in:       `foo<br>bar`,
			expected: `foo<br>bar`,
		},
		{
			in:       `foo<hr noshade>bar`,
			expected: `foo<hr>bar`,
		},
	}

	for ii, test := range tests {
		out := p.Sanitize(test.in)
		if out != test.expected {
			t.Errorf(
				"test %d failed;\ninput   : %s\noutput  : %s\nexpected: %s",
				ii,
				test.in,
				out,
				test.expected,
			)
		}
	}
}

func TestDataAttributes(t *testing.T) {

	p := UGCPolicy()
	p.AllowDataAttributes()

	tests := []test{
		{
			in:       `<p data-cfg="dave">text</p>`,
			expected: `<p data-cfg="dave">text</p>`,
		},
		{
			in:       `<p data-component="dave">text</p>`,
			expected: `<p data-component="dave">text</p>`,
		},
		{
			in:       `<p data-semicolon;="dave">text</p>`,
			expected: `<p>text</p>`,
		},
		{
			in:       `<p data-xml-prefix="dave">text</p>`,
			expected: `<p>text</p>`,
		},
	}

	for ii, test := range tests {
		out := p.Sanitize(test.in)
		if out != test.expected {
			t.Errorf(
				"test %d failed;\ninput   : %s\noutput  : %s\nexpected: %s",
				ii,
				test.in,
				out,
				test.expected,
			)
		}
	}
}

func TestDataUri(t *testing.T) {

	p := UGCPolicy()
	p.AllowURLSchemeWithCustomPolicy(
		"data",
		func(url *url.URL) (allowUrl bool) {
			// Allows PNG images only
			const prefix = "image/png;base64,"
			if !strings.HasPrefix(url.Opaque, prefix) {
				return false
			}
			if _, err := base64.StdEncoding.DecodeString(url.Opaque[len(prefix):]); err != nil {
				return false
			}
			if url.RawQuery != "" || url.Fragment != "" {
				return false
			}
			return true
		},
	)

	tests := []test{
		{
			in:       `<img src="data:image/png;base64,iVBORw0KGgoAAAANSUhEUgAAAAUAAAAFCAYAAACNbyblAAAAHElEQVQI12P4//8/w38GIAXDIBKE0DHxgljNBAAO9TXL0Y4OHwAAAABJRU5ErkJggg==">`,
			expected: `<img src="data:image/png;base64,iVBORw0KGgoAAAANSUhEUgAAAAUAAAAFCAYAAACNbyblAAAAHElEQVQI12P4//8/w38GIAXDIBKE0DHxgljNBAAO9TXL0Y4OHwAAAABJRU5ErkJggg==">`,
		},
		{
			in:       `<img src="data:text/javascript;charset=utf-8,alert('hi');">`,
			expected: ``,
		},
		{
			in:       `<img src="data:image/png;base64,charset=utf-8,alert('hi');">`,
			expected: ``,
		},
		{
			in:       `<img src="data:image/png;base64,iVBORw0KGgoAAAANSUhEUgAAAAUAAAAFCAYAAACNbyblAAAAHElEQVQI12P4-_8/w38GIAXDIBKE0DHxgljNBAAO9TXL0Y4OHwAAAABJRU5ErkJggg==">`,
			expected: ``,
		},
	}

	for ii, test := range tests {
		out := p.Sanitize(test.in)
		if out != test.expected {
			t.Errorf(
				"test %d failed;\ninput   : %s\noutput  : %s\nexpected: %s",
				ii,
				test.in,
				out,
				test.expected,
			)
		}
	}
}

func TestAntiSamy(t *testing.T) {

	standardUrls := regexp.MustCompile(`(?i)^https?|mailto`)

	p := NewPolicy()

	p.AllowElements(
		"a", "b", "br", "div", "font", "i", "img", "input", "li", "ol", "p",
		"span", "td", "ul",
	)
	p.AllowAttrs("checked", "type").OnElements("input")
	p.AllowAttrs("color").OnElements("font")
	p.AllowAttrs("href").Matching(standardUrls).OnElements("a")
	p.AllowAttrs("src").Matching(standardUrls).OnElements("img")
	p.AllowAttrs("class", "id", "title").Globally()
	p.AllowAttrs("char").Matching(
		regexp.MustCompile(`p{L}`), // Single character or HTML entity only
	).OnElements("td")

	tests := []test{
		// Base64 strings
		//
		// first string is
		// <a - href="http://www.owasp.org">click here</a>
		{
			in:       `PGEgLSBocmVmPSJodHRwOi8vd3d3Lm93YXNwLm9yZyI+Y2xpY2sgaGVyZTwvYT4=`,
			expected: `PGEgLSBocmVmPSJodHRwOi8vd3d3Lm93YXNwLm9yZyI+Y2xpY2sgaGVyZTwvYT4=`,
		},
		// the rest are randomly generated 300 byte sequences which generate
		// parser errors, turned into Strings
		{
			in:       `uz0sEy5aDiok6oufQRaYPyYOxbtlACRnfrOnUVIbOstiaoB95iw+dJYuO5sI9nudhRtSYLANlcdgO0pRb+65qKDwZ5o6GJRMWv4YajZk+7Q3W/GN295XmyWUpxuyPGVi7d5fhmtYaYNW6vxyKK1Wjn9IEhIrfvNNjtEF90vlERnz3wde4WMaKMeciqgDXuZHEApYmUcu6Wbx4Q6WcNDqohAN/qCli74tvC+Umy0ZsQGU7E+BvJJ1tLfMcSzYiz7Q15ByZOYrA2aa0wDu0no3gSatjGt6aB4h30D9xUP31LuPGZ2GdWwMfZbFcfRgDSh42JPwa1bODmt5cw0Y8ACeyrIbfk9IkX1bPpYfIgtO7TwuXjBbhh2EEixOZ2YkcsvmcOSVTvraChbxv6kP`,
			expected: `uz0sEy5aDiok6oufQRaYPyYOxbtlACRnfrOnUVIbOstiaoB95iw+dJYuO5sI9nudhRtSYLANlcdgO0pRb+65qKDwZ5o6GJRMWv4YajZk+7Q3W/GN295XmyWUpxuyPGVi7d5fhmtYaYNW6vxyKK1Wjn9IEhIrfvNNjtEF90vlERnz3wde4WMaKMeciqgDXuZHEApYmUcu6Wbx4Q6WcNDqohAN/qCli74tvC+Umy0ZsQGU7E+BvJJ1tLfMcSzYiz7Q15ByZOYrA2aa0wDu0no3gSatjGt6aB4h30D9xUP31LuPGZ2GdWwMfZbFcfRgDSh42JPwa1bODmt5cw0Y8ACeyrIbfk9IkX1bPpYfIgtO7TwuXjBbhh2EEixOZ2YkcsvmcOSVTvraChbxv6kP`,
		},
		{
			in:       `PIWjMV4y+MpuNLtcY3vBRG4ZcNaCkB9wXJr3pghmFA6rVXAik+d5lei48TtnHvfvb5rQZVceWKv9cR/9IIsLokMyN0omkd8j3TV0DOh3JyBjPHFCu1Gp4Weo96h5C6RBoB0xsE4QdS2Y1sq/yiha9IebyHThAfnGU8AMC4AvZ7DDBccD2leZy2Q617ekz5grvxEG6tEcZ3fCbJn4leQVVo9MNoerim8KFHGloT+LxdgQR6YN5y1ii3bVGreM51S4TeANujdqJXp8B7B1Gk3PKCRS2T1SNFZedut45y+/w7wp5AUQCBUpIPUj6RLp+y3byWhcbZbJ70KOzTSZuYYIKLLo8047Fej43bIaghJm0F9yIKk3C5gtBcw8T5pciJoVXrTdBAK/8fMVo29P`,
			expected: `PIWjMV4y+MpuNLtcY3vBRG4ZcNaCkB9wXJr3pghmFA6rVXAik+d5lei48TtnHvfvb5rQZVceWKv9cR/9IIsLokMyN0omkd8j3TV0DOh3JyBjPHFCu1Gp4Weo96h5C6RBoB0xsE4QdS2Y1sq/yiha9IebyHThAfnGU8AMC4AvZ7DDBccD2leZy2Q617ekz5grvxEG6tEcZ3fCbJn4leQVVo9MNoerim8KFHGloT+LxdgQR6YN5y1ii3bVGreM51S4TeANujdqJXp8B7B1Gk3PKCRS2T1SNFZedut45y+/w7wp5AUQCBUpIPUj6RLp+y3byWhcbZbJ70KOzTSZuYYIKLLo8047Fej43bIaghJm0F9yIKk3C5gtBcw8T5pciJoVXrTdBAK/8fMVo29P`,
		},
		{
			in:       `uCk7HocubT6KzJw2eXpSUItZFGkr7U+D89mJw70rxdqXP2JaG04SNjx3dd84G4bz+UVPPhPO2gBAx2vHI0xhgJG9T4vffAYh2D1kenmr+8gIHt6WDNeD+HwJeAbJYhfVFMJsTuIGlYIw8+I+TARK0vqjACyRwMDAndhXnDrk4E5U3hyjqS14XX0kIDZYM6FGFPXe/s+ba2886Q8o1a7WosgqqAmt4u6R3IHOvVf5/PIeZrBJKrVptxjdjelP8Xwjq2ujWNtR3/HM1kjRlJi4xedvMRe4Rlxek0NDLC9hNd18RYi0EjzQ0bGSDDl0813yv6s6tcT6xHMzKvDcUcFRkX6BbxmoIcMsVeHM/ur6yRv834o/TT5IdiM9/wpkuICFOWIfM+Y8OWhiU6BK`,
			expected: `uCk7HocubT6KzJw2eXpSUItZFGkr7U+D89mJw70rxdqXP2JaG04SNjx3dd84G4bz+UVPPhPO2gBAx2vHI0xhgJG9T4vffAYh2D1kenmr+8gIHt6WDNeD+HwJeAbJYhfVFMJsTuIGlYIw8+I+TARK0vqjACyRwMDAndhXnDrk4E5U3hyjqS14XX0kIDZYM6FGFPXe/s+ba2886Q8o1a7WosgqqAmt4u6R3IHOvVf5/PIeZrBJKrVptxjdjelP8Xwjq2ujWNtR3/HM1kjRlJi4xedvMRe4Rlxek0NDLC9hNd18RYi0EjzQ0bGSDDl0813yv6s6tcT6xHMzKvDcUcFRkX6BbxmoIcMsVeHM/ur6yRv834o/TT5IdiM9/wpkuICFOWIfM+Y8OWhiU6BK`,
		},
		{
			in:       `Bb6Cqy6stJ0YhtPirRAQ8OXrPFKAeYHeuZXuC1qdHJRlweEzl4F2z/ZFG7hzr5NLZtzrRG3wm5TXl6Aua5G6v0WKcjJiS2V43WB8uY1BFK1d2y68c1gTRSF0u+VTThGjz+q/R6zE8HG8uchO+KPw64RehXDbPQ4uadiL+UwfZ4BzY1OHhvM5+2lVlibG+awtH6qzzx6zOWemTih932Lt9mMnm3FzEw7uGzPEYZ3aBV5xnbQ2a2N4UXIdm7RtIUiYFzHcLe5PZM/utJF8NdHKy0SPaKYkdXHli7g3tarzAabLZqLT4k7oemKYCn/eKRreZjqTB2E8Kc9Swf3jHDkmSvzOYE8wi1vQ3X7JtPcQ2O4muvpSa70NIE+XK1CgnnsL79Qzci1/1xgkBlNq`,
			expected: `Bb6Cqy6stJ0YhtPirRAQ8OXrPFKAeYHeuZXuC1qdHJRlweEzl4F2z/ZFG7hzr5NLZtzrRG3wm5TXl6Aua5G6v0WKcjJiS2V43WB8uY1BFK1d2y68c1gTRSF0u+VTThGjz+q/R6zE8HG8uchO+KPw64RehXDbPQ4uadiL+UwfZ4BzY1OHhvM5+2lVlibG+awtH6qzzx6zOWemTih932Lt9mMnm3FzEw7uGzPEYZ3aBV5xnbQ2a2N4UXIdm7RtIUiYFzHcLe5PZM/utJF8NdHKy0SPaKYkdXHli7g3tarzAabLZqLT4k7oemKYCn/eKRreZjqTB2E8Kc9Swf3jHDkmSvzOYE8wi1vQ3X7JtPcQ2O4muvpSa70NIE+XK1CgnnsL79Qzci1/1xgkBlNq`,
		},
		{
			in:       `FZNVr4nOICD1cNfAvQwZvZWi+P4I2Gubzrt+wK+7gLEY144BosgKeK7snwlA/vJjPAnkFW72APTBjY6kk4EOyoUef0MxRnZEU11vby5Ru19eixZBFB/SVXDJleLK0z3zXXE8U5Zl5RzLActHakG8Psvdt8TDscQc4MPZ1K7mXDhi7FQdpjRTwVxFyCFoybQ9WNJNGPsAkkm84NtFb4KjGpwVC70oq87tM2gYCrNgMhBfdBl0bnQHoNBCp76RKdpq1UAY01t1ipfgt7BoaAr0eTw1S32DezjfkAz04WyPTzkdBKd3b44rX9dXEbm6szAz0SjgztRPDJKSMELjq16W2Ua8d1AHq2Dz8JlsvGzi2jICUjpFsIfRmQ/STSvOT8VsaCFhwL1zDLbn5jCr`,
			expected: `FZNVr4nOICD1cNfAvQwZvZWi+P4I2Gubzrt+wK+7gLEY144BosgKeK7snwlA/vJjPAnkFW72APTBjY6kk4EOyoUef0MxRnZEU11vby5Ru19eixZBFB/SVXDJleLK0z3zXXE8U5Zl5RzLActHakG8Psvdt8TDscQc4MPZ1K7mXDhi7FQdpjRTwVxFyCFoybQ9WNJNGPsAkkm84NtFb4KjGpwVC70oq87tM2gYCrNgMhBfdBl0bnQHoNBCp76RKdpq1UAY01t1ipfgt7BoaAr0eTw1S32DezjfkAz04WyPTzkdBKd3b44rX9dXEbm6szAz0SjgztRPDJKSMELjq16W2Ua8d1AHq2Dz8JlsvGzi2jICUjpFsIfRmQ/STSvOT8VsaCFhwL1zDLbn5jCr`,
		},
		{
			in:       `RuiRkvYjH2FcCjNzFPT2PJWh7Q6vUbfMadMIEnw49GvzTmhk4OUFyjY13GL52JVyqdyFrnpgEOtXiTu88Cm+TiBI7JRh0jRs3VJRP3N+5GpyjKX7cJA46w8PrH3ovJo3PES7o8CSYKRa3eUs7BnFt7kUCvMqBBqIhTIKlnQd2JkMNnhhCcYdPygLx7E1Vg+H3KybcETsYWBeUVrhRl/RAyYJkn6LddjPuWkDdgIcnKhNvpQu4MMqF3YbzHgyTh7bdWjy1liZle7xR/uRbOrRIRKTxkUinQGEWyW3bbXOvPO71E7xyKywBanwg2FtvzOoRFRVF7V9mLzPSqdvbM7VMQoLFob2UgeNLbVHkWeQtEqQWIV5RMu3+knhoqGYxP/3Srszp0ELRQy/xyyD`,
			expected: `RuiRkvYjH2FcCjNzFPT2PJWh7Q6vUbfMadMIEnw49GvzTmhk4OUFyjY13GL52JVyqdyFrnpgEOtXiTu88Cm+TiBI7JRh0jRs3VJRP3N+5GpyjKX7cJA46w8PrH3ovJo3PES7o8CSYKRa3eUs7BnFt7kUCvMqBBqIhTIKlnQd2JkMNnhhCcYdPygLx7E1Vg+H3KybcETsYWBeUVrhRl/RAyYJkn6LddjPuWkDdgIcnKhNvpQu4MMqF3YbzHgyTh7bdWjy1liZle7xR/uRbOrRIRKTxkUinQGEWyW3bbXOvPO71E7xyKywBanwg2FtvzOoRFRVF7V9mLzPSqdvbM7VMQoLFob2UgeNLbVHkWeQtEqQWIV5RMu3+knhoqGYxP/3Srszp0ELRQy/xyyD`,
		},
		{
			in:       `mqBEVbNnL929CUA3sjkOmPB5dL0/a0spq8LgbIsJa22SfP580XduzUIKnCtdeC9TjPB/GEPp/LvEUFaLTUgPDQQGu3H5UCZyjVTAMHl45me/0qISEf903zFFqW5Lk3TS6iPrithqMMvhdK29Eg5OhhcoHS+ALpn0EjzUe86NywuFNb6ID4o8aF/ztZlKJegnpDAm3JuhCBauJ+0gcOB8GNdWd5a06qkokmwk1tgwWat7cQGFIH1NOvBwRMKhD51MJ7V28806a3zkOVwwhOiyyTXR+EcDA/aq5acX0yailLWB82g/2GR/DiaqNtusV+gpcMTNYemEv3c/xLkClJc29DSfTsJGKsmIDMqeBMM7RRBNinNAriY9iNX1UuHZLr/tUrRNrfuNT5CvvK1K`,
			expected: `mqBEVbNnL929CUA3sjkOmPB5dL0/a0spq8LgbIsJa22SfP580XduzUIKnCtdeC9TjPB/GEPp/LvEUFaLTUgPDQQGu3H5UCZyjVTAMHl45me/0qISEf903zFFqW5Lk3TS6iPrithqMMvhdK29Eg5OhhcoHS+ALpn0EjzUe86NywuFNb6ID4o8aF/ztZlKJegnpDAm3JuhCBauJ+0gcOB8GNdWd5a06qkokmwk1tgwWat7cQGFIH1NOvBwRMKhD51MJ7V28806a3zkOVwwhOiyyTXR+EcDA/aq5acX0yailLWB82g/2GR/DiaqNtusV+gpcMTNYemEv3c/xLkClJc29DSfTsJGKsmIDMqeBMM7RRBNinNAriY9iNX1UuHZLr/tUrRNrfuNT5CvvK1K`,
		},
		{
			in:       `IMcfbWZ/iCa/LDcvMlk6LEJ0gDe4ohy2Vi0pVBd9aqR5PnRj8zGit8G2rLuNUkDmQ95bMURasmaPw2Xjf6SQjRk8coIHDLtbg/YNQVMabE8pKd6EaFdsGWJkcFoonxhPR29aH0xvjC4Mp3cJX3mjqyVsOp9xdk6d0Y2hzV3W/oPCq0DV03pm7P3+jH2OzoVVIDYgG1FD12S03otJrCXuzDmE2LOQ0xwgBQ9sREBLXwQzUKfXH8ogZzjdR19pX9qe0rRKMNz8k5lqcF9R2z+XIS1QAfeV9xopXA0CeyrhtoOkXV2i8kBxyodDp7tIeOvbEfvaqZGJgaJyV8UMTDi7zjwNeVdyKa8USH7zrXSoCl+Ud5eflI9vxKS+u9Bt1ufBHJtULOCHGA2vimkU`,
			expected: `IMcfbWZ/iCa/LDcvMlk6LEJ0gDe4ohy2Vi0pVBd9aqR5PnRj8zGit8G2rLuNUkDmQ95bMURasmaPw2Xjf6SQjRk8coIHDLtbg/YNQVMabE8pKd6EaFdsGWJkcFoonxhPR29aH0xvjC4Mp3cJX3mjqyVsOp9xdk6d0Y2hzV3W/oPCq0DV03pm7P3+jH2OzoVVIDYgG1FD12S03otJrCXuzDmE2LOQ0xwgBQ9sREBLXwQzUKfXH8ogZzjdR19pX9qe0rRKMNz8k5lqcF9R2z+XIS1QAfeV9xopXA0CeyrhtoOkXV2i8kBxyodDp7tIeOvbEfvaqZGJgaJyV8UMTDi7zjwNeVdyKa8USH7zrXSoCl+Ud5eflI9vxKS+u9Bt1ufBHJtULOCHGA2vimkU`,
		},
		{
			in:       `AqC2sr44HVueGzgW13zHvJkqOEBWA8XA66ZEb3EoL1ehypSnJ07cFoWZlO8kf3k57L1fuHFWJ6quEdLXQaT9SJKHlUaYQvanvjbBlqWwaH3hODNsBGoK0DatpoQ+FxcSkdVE/ki3rbEUuJiZzU0BnDxH+Q6FiNsBaJuwau29w24MlD28ELJsjCcUVwtTQkaNtUxIlFKHLj0++T+IVrQH8KZlmVLvDefJ6llWbrFNVuh674HfKr/GEUatG6KI4gWNtGKKRYh76mMl5xH5qDfBZqxyRaKylJaDIYbx5xP5I4DDm4gOnxH+h/Pu6dq6FJ/U3eDio/KQ9xwFqTuyjH0BIRBsvWWgbTNURVBheq+am92YBhkj1QmdKTxQ9fQM55O8DpyWzRhky0NevM9j`,
			expected: `AqC2sr44HVueGzgW13zHvJkqOEBWA8XA66ZEb3EoL1ehypSnJ07cFoWZlO8kf3k57L1fuHFWJ6quEdLXQaT9SJKHlUaYQvanvjbBlqWwaH3hODNsBGoK0DatpoQ+FxcSkdVE/ki3rbEUuJiZzU0BnDxH+Q6FiNsBaJuwau29w24MlD28ELJsjCcUVwtTQkaNtUxIlFKHLj0++T+IVrQH8KZlmVLvDefJ6llWbrFNVuh674HfKr/GEUatG6KI4gWNtGKKRYh76mMl5xH5qDfBZqxyRaKylJaDIYbx5xP5I4DDm4gOnxH+h/Pu6dq6FJ/U3eDio/KQ9xwFqTuyjH0BIRBsvWWgbTNURVBheq+am92YBhkj1QmdKTxQ9fQM55O8DpyWzRhky0NevM9j`,
		},
		{
			in:       `qkFfS3WfLyj3QTQT9i/s57uOPQCTN1jrab8bwxaxyeYUlz2tEtYyKGGUufua8WzdBT2VvWTvH0JkK0LfUJ+vChvcnMFna+tEaCKCFMIOWMLYVZSJDcYMIqaIr8d0Bi2bpbVf5z4WNma0pbCKaXpkYgeg1Sb8HpKG0p0fAez7Q/QRASlvyM5vuIOH8/CM4fF5Ga6aWkTRG0lfxiyeZ2vi3q7uNmsZF490J79r/6tnPPXIIC4XGnijwho5NmhZG0XcQeyW5KnT7VmGACFdTHOb9oS5WxZZU29/oZ5Y23rBBoSDX/xZ1LNFiZk6Xfl4ih207jzogv+3nOro93JHQydNeKEwxOtbKqEe7WWJLDw/EzVdJTODrhBYKbjUce10XsavuiTvv+H1Qh4lo2Vx`,
			expected: `qkFfS3WfLyj3QTQT9i/s57uOPQCTN1jrab8bwxaxyeYUlz2tEtYyKGGUufua8WzdBT2VvWTvH0JkK0LfUJ+vChvcnMFna+tEaCKCFMIOWMLYVZSJDcYMIqaIr8d0Bi2bpbVf5z4WNma0pbCKaXpkYgeg1Sb8HpKG0p0fAez7Q/QRASlvyM5vuIOH8/CM4fF5Ga6aWkTRG0lfxiyeZ2vi3q7uNmsZF490J79r/6tnPPXIIC4XGnijwho5NmhZG0XcQeyW5KnT7VmGACFdTHOb9oS5WxZZU29/oZ5Y23rBBoSDX/xZ1LNFiZk6Xfl4ih207jzogv+3nOro93JHQydNeKEwxOtbKqEe7WWJLDw/EzVdJTODrhBYKbjUce10XsavuiTvv+H1Qh4lo2Vx`,
		},
		{
			in:       `O900/Gn82AjyLYqiWZ4ILXBBv/ZaXpTpQL0p9nv7gwF2MWsS2OWEImcVDa+1ElrjUumG6CVEv/rvax53krqJJDg+4Z/XcHxv58w6hNrXiWqFNjxlu5RZHvj1oQQXnS2n8qw8e/c+8ea2TiDIVr4OmgZz1G9uSPBeOZJvySqdgNPMpgfjZwkL2ez9/x31sLuQxi/FW3DFXU6kGSUjaq8g/iGXlaaAcQ0t9Gy+y005Z9wpr2JWWzishL+1JZp9D4SY/r3NHDphN4MNdLHMNBRPSIgfsaSqfLraIt+zWIycsd+nksVxtPv9wcyXy51E1qlHr6Uygz2VZYD9q9zyxEX4wRP2VEewHYUomL9d1F6gGG5fN3z82bQ4hI9uDirWhneWazUOQBRud5otPOm9`,
			expected: `O900/Gn82AjyLYqiWZ4ILXBBv/ZaXpTpQL0p9nv7gwF2MWsS2OWEImcVDa+1ElrjUumG6CVEv/rvax53krqJJDg+4Z/XcHxv58w6hNrXiWqFNjxlu5RZHvj1oQQXnS2n8qw8e/c+8ea2TiDIVr4OmgZz1G9uSPBeOZJvySqdgNPMpgfjZwkL2ez9/x31sLuQxi/FW3DFXU6kGSUjaq8g/iGXlaaAcQ0t9Gy+y005Z9wpr2JWWzishL+1JZp9D4SY/r3NHDphN4MNdLHMNBRPSIgfsaSqfLraIt+zWIycsd+nksVxtPv9wcyXy51E1qlHr6Uygz2VZYD9q9zyxEX4wRP2VEewHYUomL9d1F6gGG5fN3z82bQ4hI9uDirWhneWazUOQBRud5otPOm9`,
		},
		{
			in:       `C3c+d5Q9lyTafPLdelG1TKaLFinw1TOjyI6KkrQyHKkttfnO58WFvScl1TiRcB/iHxKahskoE2+VRLUIhctuDU4sUvQh/g9Arw0LAA4QTxuLFt01XYdigurz4FT15ox2oDGGGrRb3VGjDTXK1OWVJoLMW95EVqyMc9F+Fdej85LHE+8WesIfacjUQtTG1tzYVQTfubZq0+qxXws8QrxMLFtVE38tbeXo+Ok1/U5TUa6FjWflEfvKY3XVcl8RKkXua7fVz/Blj8Gh+dWe2cOxa0lpM75ZHyz9adQrB2Pb4571E4u2xI5un0R0MFJZBQuPDc1G5rPhyk+Hb4LRG3dS0m8IASQUOskv93z978L1+Abu9CLP6d6s5p+BzWxhMUqwQXC/CCpTywrkJ0RG`,
			expected: `C3c+d5Q9lyTafPLdelG1TKaLFinw1TOjyI6KkrQyHKkttfnO58WFvScl1TiRcB/iHxKahskoE2+VRLUIhctuDU4sUvQh/g9Arw0LAA4QTxuLFt01XYdigurz4FT15ox2oDGGGrRb3VGjDTXK1OWVJoLMW95EVqyMc9F+Fdej85LHE+8WesIfacjUQtTG1tzYVQTfubZq0+qxXws8QrxMLFtVE38tbeXo+Ok1/U5TUa6FjWflEfvKY3XVcl8RKkXua7fVz/Blj8Gh+dWe2cOxa0lpM75ZHyz9adQrB2Pb4571E4u2xI5un0R0MFJZBQuPDc1G5rPhyk+Hb4LRG3dS0m8IASQUOskv93z978L1+Abu9CLP6d6s5p+BzWxhMUqwQXC/CCpTywrkJ0RG`,
		},
		// Basic XSS
		{
			in:       `test<script>alert(document.cookie)</script>`,
			expected: `test`,
		},
		{
			in:       `<<<><<script src=http://fake-evil.ru/test.js>`,
			expected: `&lt;&lt;&lt;&gt;&lt;`,
		},
		{
			in:       `<script<script src=http://fake-evil.ru/test.js>>`,
			expected: `&gt;`,
		},
		{
			in:       `<SCRIPT/XSS SRC="http://ha.ckers.org/xss.js"></SCRIPT>`,
			expected: ``,
		},
		{
			in:       "<BODY onload!#$%&()*~+-_.,:;?@[/|\\]^`=alert(\"XSS\")>",
			expected: ``,
		},
		{
			in:       `<BODY ONLOAD=alert('XSS')>`,
			expected: ``,
		},
		{
			in:       `<iframe src=http://ha.ckers.org/scriptlet.html <`,
			expected: ``,
		},
		{
			in:       `<INPUT TYPE="IMAGE" SRC="javascript:alert('XSS');"">`,
			expected: `<input type="IMAGE">`,
		},
		{
			in:       `<a onblur="alert(secret)" href="http://www.google.com">Google</a>`,
			expected: `<a href="http://www.google.com">Google</a>`,
		},
		// IMG attacks
		{
			in:       `<img src="http://www.myspace.com/img.gif"/>`,
			expected: `<img src="http://www.myspace.com/img.gif"/>`,
		},
		{
			in:       `<img src=javascript:alert(document.cookie)>`,
			expected: ``,
		},
		{
			in:       `<IMG SRC=&#106;&#97;&#118;&#97;&#115;&#99;&#114;&#105;&#112;&#116;&#58;&#97;&#108;&#101;&#114;&#116;&#40;&#39;&#88;&#83;&#83;&#39;&#41;>`,
			expected: ``,
		},
		{
			in:       `<IMG SRC='&#0000106&#0000097&#0000118&#0000097&#0000115&#0000099&#0000114&#0000105&#0000112&#0000116&#0000058&#0000097&#0000108&#0000101&#0000114&#0000116&#0000040&#0000039&#0000088&#0000083&#0000083&#0000039&#0000041'>`,
			expected: ``,
		},
		{
			in:       `<IMG SRC="jav&#x0D;ascript:alert('XSS');">`,
			expected: ``,
		},
		{
			in:       `<IMG SRC=&#0000106&#0000097&#0000118&#0000097&#0000115&#0000099&#0000114&#0000105&#0000112&#0000116&#0000058&#0000097&#0000108&#0000101&#0000114&#0000116&#0000040&#0000039&#0000088&#0000083&#0000083&#0000039&#0000041>`,
			expected: ``,
		},
		{
			in:       `<IMG SRC=&#x6A&#x61&#x76&#x61&#x73&#x63&#x72&#x69&#x70&#x74&#x3A&#x61&#x6C&#x65&#x72&#x74&#x28&#x27&#x58&#x53&#x53&#x27&#x29>`,
			expected: ``,
		},
		{
			in:       `<IMG SRC="javascript:alert('XSS')"`,
			expected: ``,
		},
		{
			in:       `<IMG LOWSRC="javascript:alert('XSS')">`,
			expected: ``,
		},
		{
			in:       `<BGSOUND SRC="javascript:alert('XSS');">`,
			expected: ``,
		},
		// HREF attacks
		{
			in:       `<LINK REL="stylesheet" HREF="javascript:alert('XSS');">`,
			expected: ``,
		},
		{
			in:       `<LINK REL="stylesheet" HREF="http://ha.ckers.org/xss.css">`,
			expected: ``,
		},
		{
			in:       `<STYLE>@import'http://ha.ckers.org/xss.css';</STYLE>`,
			expected: ``,
		},
		{
			in:       `<STYLE>BODY{-moz-binding:url("http://ha.ckers.org/xssmoz.xml#xss")}</STYLE>`,
			expected: ``,
		},
		{
			in:       `<STYLE>li {list-style-image: url("javascript:alert('XSS')");}</STYLE><UL><LI>XSS`,
			expected: `<ul><li>XSS`,
		},
		{
			in:       `<IMG SRC='vbscript:msgbox("XSS")'>`,
			expected: ``,
		},
		{
			in:       `<META HTTP-EQUIV="refresh" CONTENT="0; URL=http://;URL=javascript:alert('XSS');">`,
			expected: ``,
		},
		{
			in:       `<META HTTP-EQUIV="refresh" CONTENT="0;url=javascript:alert('XSS');">`,
			expected: ``,
		},
		{
			in:       `<META HTTP-EQUIV="refresh" CONTENT="0;url=data:text/html;base64,PHNjcmlwdD5hbGVydCgnWFNTJyk8L3NjcmlwdD4K">`,
			expected: ``,
		},
		{
			in:       `<IFRAME SRC="javascript:alert('XSS');"></IFRAME>`,
			expected: ``,
		},
		{
			in:       `<FRAMESET><FRAME SRC="javascript:alert('XSS');"></FRAMESET>`,
			expected: ``,
		},
		{
			in:       `<TABLE BACKGROUND="javascript:alert('XSS')">`,
			expected: ``,
		},
		{
			in:       `<TABLE><TD BACKGROUND="javascript:alert('XSS')">`,
			expected: `<td>`,
		},
		{
			in:       `<DIV STYLE="background-image: url(javascript:alert('XSS'))">`,
			expected: `<div>`,
		},
		{
			in:       `<DIV STYLE="width: expression(alert('XSS'));">`,
			expected: `<div>`,
		},
		{
			in:       `<IMG STYLE="xss:expr/*XSS*/ession(alert('XSS'))">`,
			expected: ``,
		},
		{
			in:       `<STYLE>@im\\port'\\ja\\vasc\\ript:alert("XSS")';</STYLE>`,
			expected: ``,
		},
		{
			in:       `<BASE HREF="javascript:alert('XSS');//">`,
			expected: ``,
		},
		{
			in:       `<BaSe hReF="http://arbitrary.com/">`,
			expected: ``,
		},
		{
			in:       `<OBJECT TYPE="text/x-scriptlet" DATA="http://ha.ckers.org/scriptlet.html"></OBJECT>`,
			expected: ``,
		},
		{
			in:       `<OBJECT classid=clsid:ae24fdae-03c6-11d1-8b76-0080c744f389><param name=url value=javascript:alert('XSS')></OBJECT>`,
			expected: ``,
		},
		{
			in:       `<EMBED SRC="http://ha.ckers.org/xss.swf" AllowScriptAccess="always"></EMBED>`,
			expected: ``,
		},
		{
			in:       `<EMBED SRC="data:image/svg+xml;base64,PHN2ZyB4bWxuczpzdmc9Imh0dH A6Ly93d3cudzMub3JnLzIwMDAvc3ZnIiB4bWxucz0iaHR0cDovL3d3dy53My5vcmcv MjAwMC9zdmciIHhtbG5zOnhsaW5rPSJodHRwOi8vd3d3LnczLm9yZy8xOTk5L3hs aW5rIiB2ZXJzaW9uPSIxLjAiIHg9IjAiIHk9IjAiIHdpZHRoPSIxOTQiIGhlaWdodD0iMjAw IiBpZD0ieHNzIj48c2NyaXB0IHR5cGU9InRleHQvZWNtYXNjcmlwdCI+YWxlcnQoIlh TUyIpOzwvc2NyaXB0Pjwvc3ZnPg==" type="image/svg+xml" AllowScriptAccess="always"></EMBED>`,
			expected: ``,
		},
		{
			in:       `<SCRIPT a=">" SRC="http://ha.ckers.org/xss.js"></SCRIPT>`,
			expected: ``,
		},
		{
			in:       `<SCRIPT a=">" '' SRC="http://ha.ckers.org/xss.js"></SCRIPT>`,
			expected: ``,
		},
		{
			in:       "<SCRIPT a=`>` SRC=\"http://ha.ckers.org/xss.js\"></SCRIPT>",
			expected: ``,
		},
		{
			in:       `<SCRIPT a=">'>" SRC="http://ha.ckers.org/xss.js"></SCRIPT>`,
			expected: ``,
		},
		{
			in:       `<SCRIPT>document.write("<SCRI");</SCRIPT>PT SRC="http://ha.ckers.org/xss.js"></SCRIPT>`,
			expected: `PT SRC=&#34;http://ha.ckers.org/xss.js&#34;&gt;`,
		},
		{
			in:       `<SCRIPT SRC=http://ha.ckers.org/xss.js`,
			expected: ``,
		},
		{
			in:       `<div/style=&#92&#45&#92&#109&#111&#92&#122&#92&#45&#98&#92&#105&#92&#110&#100&#92&#105&#110&#92&#103:&#92&#117&#114&#108&#40&#47&#47&#98&#117&#115&#105&#110&#101&#115&#115&#92&#105&#92&#110&#102&#111&#46&#99&#111&#46&#117&#107&#92&#47&#108&#97&#98&#115&#92&#47&#120&#98&#108&#92&#47&#120&#98&#108&#92&#46&#120&#109&#108&#92&#35&#120&#115&#115&#41&>`,
			expected: `<div>`,
		},
		{
			in:       `<a href='aim: &c:\\windows\\system32\\calc.exe' ini='C:\\Documents and Settings\\All Users\\Start Menu\\Programs\\Startup\\pwnd.bat'>`,
			expected: ``,
		},
		{
			in:       `<!--\n<A href=\n- --><a href=javascript:alert:document.domain>test-->`,
			expected: `test--&gt;`,
		},
		{
			in:       `<a></a style="xx:expr/**/ession(document.appendChild(document.createElement('script')).src='http://h4k.in/i.js')">`,
			expected: ``,
		},
		// CSS attacks
		{
			in:       `<div style="position:absolute">`,
			expected: `<div>`,
		},
		{
			in:       `<style>b { position:absolute }</style>`,
			expected: ``,
		},
		{
			in:       `<div style="z-index:25">test</div>`,
			expected: `<div>test</div>`,
		},
		{
			in:       `<style>z-index:25</style>`,
			expected: ``,
		},
		// Strings that cause issues for tokenizers
		{
			in:       `<a - href="http://www.test.com">`,
			expected: `<a href="http://www.test.com">`,
		},
		// Comments
		{
			in:       `text <!-- comment -->`,
			expected: `text `,
		},
		{
			in:       `<div>text <!-- comment --></div>`,
			expected: `<div>text </div>`,
		},
		{
			in:       `<div>text <!--[if IE]> comment <[endif]--></div>`,
			expected: `<div>text </div>`,
		},
		{
			in:       `<div>text <!--[if IE]> <!--[if gte 6]> comment <[endif]--><[endif]--></div>`,
			expected: `<div>text &lt;[endif]--&gt;</div>`,
		},
		{
			in:       `<div>text <!--[if IE]> <!-- IE specific --> comment <[endif]--></div>`,
			expected: `<div>text  comment &lt;[endif]--&gt;</div>`,
		},
		{
			in:       `<div>text <!-- [ if lte 6 ]>\ncomment <[ endif\n]--></div>`,
			expected: `<div>text </div>`,
		},
		{
			in:       `<div>text <![if !IE]> comment <![endif]></div>`,
			expected: `<div>text  comment </div>`,
		},
		{
			in:       `<div>text <![ if !IE]> comment <![endif]></div>`,
			expected: `<div>text  comment </div>`,
		},
	}

	// These tests are run concurrently to enable the race detector to pick up
	// potential issues
	wg := sync.WaitGroup{}
	wg.Add(len(tests))
	for ii, tt := range tests {
		go func(ii int, tt test) {
			out := p.Sanitize(tt.in)
			if out != tt.expected {
				t.Errorf(
					"test %d failed;\ninput   : %s\noutput  : %s\nexpected: %s",
					ii,
					tt.in,
					out,
					tt.expected,
				)
			}
			wg.Done()
		}(ii, tt)
	}
	wg.Wait()
}

func TestXSS(t *testing.T) {

	p := UGCPolicy()

	tests := []test{
		{
			in:       `<A HREF="javascript:document.location='http://www.google.com/'">XSS</A>`,
			expected: `XSS`,
		},
		{
			in: `<A HREF="h
tt	p://6	6.000146.0x7.147/">XSS</A>`,
			expected: `XSS`,
		},
		{
			in:       `<SCRIPT>document.write("<SCRI");</SCRIPT>PT SRC="http://ha.ckers.org/xss.js"></SCRIPT>`,
			expected: `PT SRC=&#34;http://ha.ckers.org/xss.js&#34;&gt;`,
		},
		{
			in:       `<SCRIPT a=">'>" SRC="http://ha.ckers.org/xss.js"></SCRIPT>`,
			expected: ``,
		},
		{
			in:       "<SCRIPT a=`>` SRC=\"http://ha.ckers.org/xss.js\"></SCRIPT>",
			expected: ``,
		},
		{
			in:       `<SCRIPT "a='>'" SRC="http://ha.ckers.org/xss.js"></SCRIPT>`,
			expected: ``,
		},
		{
			in:       `<SCRIPT a=">" '' SRC="http://ha.ckers.org/xss.js"></SCRIPT>`,
			expected: ``,
		},
		{
			in:       `<SCRIPT =">" SRC="http://ha.ckers.org/xss.js"></SCRIPT>`,
			expected: ``,
		},
		{
			in:       `<SCRIPT a=">" SRC="http://ha.ckers.org/xss.js"></SCRIPT>`,
			expected: ``,
		},
		{
			in:       `<HEAD><META HTTP-EQUIV="CONTENT-TYPE" CONTENT="text/html; charset=UTF-7"> </HEAD>+ADw-SCRIPT+AD4-alert('XSS')`,
			expected: ` +ADw-SCRIPT+AD4-alert(&#39;XSS&#39;)`,
		},
		{
			in:       `<META HTTP-EQUIV="Set-Cookie" Content="USERID=<SCRIPT>alert('XSS')</SCRIPT>">`,
			expected: ``,
		},
		{
			in: `<? echo('<SCR)';
echo('IPT>alert("XSS")</SCRIPT>'); ?>`,
			expected: `alert(&#34;XSS&#34;)&#39;); ?&gt;`,
		},
		{
			in:       `<!--#exec cmd="/bin/echo '<SCR'"--><!--#exec cmd="/bin/echo 'IPT SRC=http://ha.ckers.org/xss.js></SCRIPT>'"-->`,
			expected: ``,
		},
		{
			in: `<HTML><BODY>
<?xml:namespace prefix="t" ns="urn:schemas-microsoft-com:time">
<?import namespace="t" implementation="#default#time2">
<t:set attributeName="innerHTML" to="XSS<SCRIPT DEFER>alert("XSS")</SCRIPT>">
</BODY></HTML>`,
			expected: "\n\n\n&#34;&gt;\n",
		},
		{
			in: `<XML SRC="xsstest.xml" ID=I></XML>
<SPAN DATASRC=#I DATAFLD=C DATAFORMATAS=HTML></SPAN>`,
			expected: `
<span></span>`,
		},
		{
			in: `<XML ID="xss"><I><B><IMG SRC="javas<!-- -->cript:alert('XSS')"></B></I></XML>
<SPAN DATASRC="#xss" DATAFLD="B" DATAFORMATAS="HTML"></SPAN>`,
			expected: `<i><b></b></i>
<span></span>`,
		},
		{
			in:       `<EMBED SRC="data:image/svg+xml;base64,PHN2ZyB4bWxuczpzdmc9Imh0dH A6Ly93d3cudzMub3JnLzIwMDAvc3ZnIiB4bWxucz0iaHR0cDovL3d3dy53My5vcmcv MjAwMC9zdmciIHhtbG5zOnhsaW5rPSJodHRwOi8vd3d3LnczLm9yZy8xOTk5L3hs aW5rIiB2ZXJzaW9uPSIxLjAiIHg9IjAiIHk9IjAiIHdpZHRoPSIxOTQiIGhlaWdodD0iMjAw IiBpZD0ieHNzIj48c2NyaXB0IHR5cGU9InRleHQvZWNtYXNjcmlwdCI+YWxlcnQoIlh TUyIpOzwvc2NyaXB0Pjwvc3ZnPg==" type="image/svg+xml" AllowScriptAccess="always"></EMBED>`,
			expected: ``,
		},
		{
			in:       `<OBJECT TYPE="text/x-scriptlet" DATA="http://ha.ckers.org/scriptlet.html"></OBJECT>`,
			expected: ``,
		},
		{
			in:       `<BASE HREF="javascript:alert('XSS');//">`,
			expected: ``,
		},
		{
			in:       `<!--[if gte IE 4]><SCRIPT>alert('XSS');</SCRIPT><![endif]-->`,
			expected: ``,
		},
		{
			in:       `<DIV STYLE="width: expression(alert('XSS'));">`,
			expected: `<div>`,
		},
		{
			in:       `<DIV STYLE="background-image: url(&#1;javascript:alert('XSS'))">`,
			expected: `<div>`,
		},
		{
			in:       `<DIV STYLE="background-image:\0075\0072\006C\0028'\006a\0061\0076\0061\0073\0063\0072\0069\0070\0074\003a\0061\006c\0065\0072\0074\0028.1027\0058.1053\0053\0027\0029'\0029">`,
			expected: `<div>`,
		},
		{
			in:       `<DIV STYLE="background-image: url(javascript:alert('XSS'))">`,
			expected: `<div>`,
		},
		{
			in:       `<TABLE><TD BACKGROUND="javascript:alert('XSS')">`,
			expected: `<table><td>`,
		},
		{
			in:       `<TABLE BACKGROUND="javascript:alert('XSS')">`,
			expected: `<table>`,
		},
		{
			in:       `<FRAMESET><FRAME SRC="javascript:alert('XSS');"></FRAMESET>`,
			expected: ``,
		},
		{
			in:       `<IFRAME SRC=# onmouseover="alert(document.cookie)"></IFRAME>`,
			expected: ``,
		},
		{
			in:       `<IFRAME SRC="javascript:alert('XSS');"></IFRAME>`,
			expected: ``,
		},
		{
			in:       `<META HTTP-EQUIV="refresh" CONTENT="0; URL=http://;URL=javascript:alert('XSS');">`,
			expected: ``,
		},
		{
			in:       `<META HTTP-EQUIV="refresh" CONTENT="0;url=data:text/html base64,PHNjcmlwdD5hbGVydCgnWFNTJyk8L3NjcmlwdD4K">`,
			expected: ``,
		},
		{
			in:       `<META HTTP-EQUIV="refresh" CONTENT="0;url=javascript:alert('XSS');">`,
			expected: ``,
		},
		{
			in:       `<XSS STYLE="behavior: url(xss.htc);">`,
			expected: ``,
		},
		{
			in:       `<XSS STYLE="xss:expression(alert('XSS'))">`,
			expected: ``,
		},
		{
			in:       `<STYLE type="text/css">BODY{background:url("javascript:alert('XSS')")}</STYLE>`,
			expected: ``,
		},
		{
			in:       `<STYLE>.XSS{background-image:url("javascript:alert('XSS')");}</STYLE><A CLASS=XSS></A>`,
			expected: ``,
		},
		{
			in:       `<STYLE TYPE="text/javascript">alert('XSS');</STYLE>`,
			expected: ``,
		},
		{
			in:       `<IMG STYLE="xss:expr/*XSS*/ession(alert('XSS'))">`,
			expected: ``,
		},
		{
			in:       `<STYLE>@im\port'\ja\vasc\ript:alert("XSS")';</STYLE>`,
			expected: ``,
		},
		{
			in:       `<STYLE>BODY{-moz-binding:url("http://ha.ckers.org/xssmoz.xml#xss")}</STYLE>`,
			expected: ``,
		},
		{
			in:       `<META HTTP-EQUIV="Link" Content="<http://ha.ckers.org/xss.css>; REL=stylesheet">`,
			expected: ``,
		},
		{
			in:       `<STYLE>@import'http://ha.ckers.org/xss.css';</STYLE>`,
			expected: ``,
		},
		{
			in:       `<LINK REL="stylesheet" HREF="http://ha.ckers.org/xss.css">`,
			expected: ``,
		},
		{
			in:       `<LINK REL="stylesheet" HREF="javascript:alert('XSS');">`,
			expected: ``,
		},
		{
			in:       `<BR SIZE="&{alert('XSS')}">`,
			expected: `<br>`,
		},
		{
			in:       `<BGSOUND SRC="javascript:alert('XSS');">`,
			expected: ``,
		},
		{
			in:       `<BODY ONLOAD=alert('XSS')>`,
			expected: ``,
		},
		{
			in:       `<STYLE>li {list-style-image: url("javascript:alert('XSS')");}</STYLE><UL><LI>XSS</br>`,
			expected: `<ul><li>XSS</br>`,
		},
		{
			in:       `<IMG LOWSRC="javascript:alert('XSS')">`,
			expected: ``,
		},
		{
			in:       `<IMG DYNSRC="javascript:alert('XSS')">`,
			expected: ``,
		},
		{
			in:       `<BODY BACKGROUND="javascript:alert('XSS')">`,
			expected: ``,
		},
		{
			in:       `<INPUT TYPE="IMAGE" SRC="javascript:alert('XSS');">`,
			expected: ``,
		},
		{
			in:       `</TITLE><SCRIPT>alert("XSS");</SCRIPT>`,
			expected: ``,
		},
		{
			in:       `\";alert('XSS');//`,
			expected: `\&#34;;alert(&#39;XSS&#39;);//`,
		},
		{
			in:       `<iframe src=http://ha.ckers.org/scriptlet.html <`,
			expected: ``,
		},
		{
			in:       `<SCRIPT SRC=http://ha.ckers.org/xss.js?< B >`,
			expected: ``,
		},
		{
			in:       `<<SCRIPT>alert("XSS");//<</SCRIPT>`,
			expected: `&lt;`,
		},
		{
			in:       "<BODY onload!#$%&()*~+-_.,:;?@[/|\\]^`=alert(\"XSS\")>",
			expected: ``,
		},
		{
			in:       `<SCRIPT/SRC="http://ha.ckers.org/xss.js"></SCRIPT>`,
			expected: ``,
		},
		{
			in:       `<SCRIPT/XSS SRC="http://ha.ckers.org/xss.js"></SCRIPT>`,
			expected: ``,
		},
		{
			in:       `<IMG SRC=" &#14;  javascript:alert('XSS');">`,
			expected: ``,
		},
		{
			in:       `<IMG SRC="jav&#x0A;ascript:alert('XSS');">`,
			expected: ``,
		},
		{
			in:       `<IMG SRC="jav&#x09;ascript:alert('XSS');">`,
			expected: ``,
		},
		{
			in: `<IMG SRC="jav	ascript:alert('XSS');">`,
			expected: ``,
		},
		{
			in:       `<IMG SRC=&#x6A&#x61&#x76&#x61&#x73&#x63&#x72&#x69&#x70&#x74&#x3A&#x61&#x6C&#x65&#x72&#x74&#x28&#x27&#x58&#x53&#x53&#x27&#x29>`,
			expected: ``,
		},
		{
			in: `<IMG SRC=&#0000106&#0000097&#0000118&#0000097&#0000115&#0000099&#0000114&#0000105&#0000112&#0000116&#0000058&#0000097&
#0000108&#0000101&#0000114&#0000116&#0000040&#0000039&#0000088&#0000083&#0000083&#0000039&#0000041>`,
			expected: ``,
		},
		{
			in: `<IMG SRC=&#106;&#97;&#118;&#97;&#115;&#99;&#114;&#105;&#112;&#116;&#58;&#97;&#108;&#101;&#114;&#116;&#40;
&#39;&#88;&#83;&#83;&#39;&#41;>`,
			expected: ``,
		},
		{
			in:       `<IMG SRC=/ onerror="alert(String.fromCharCode(88,83,83))"></img>`,
			expected: `<img src="/"></img>`,
		},
		{
			in:       `<IMG onmouseover="alert('xxs')">`,
			expected: ``,
		},
		{
			in:       `<IMG SRC= onmouseover="alert('xxs')">`,
			expected: `<img src="onmouseover=%22alert%28%27xxs%27%29%22">`,
		},
		{
			in:       `<IMG SRC=# onmouseover="alert('xxs')">`,
			expected: ``,
		},
		{
			in:       `<IMG SRC=javascript:alert(String.fromCharCode(88,83,83))>`,
			expected: ``,
		},
		{
			in:       `<IMG """><SCRIPT>alert("XSS")</SCRIPT>">`,
			expected: `&#34;&gt;`,
		},
		{
			in:       `<IMG SRC=javascript:alert("XSS")>`,
			expected: ``,
		},
		{
			in:       `<IMG SRC=JaVaScRiPt:alert('XSS')>`,
			expected: ``,
		},
		{
			in:       `<IMG SRC=javascript:alert('XSS')>`,
			expected: ``,
		},
		{
			in:       `<IMG SRC="javascript:alert('XSS');">`,
			expected: ``,
		},
		{
			in:       `<SCRIPT SRC=http://ha.ckers.org/xss.js></SCRIPT>`,
			expected: ``,
		},
		{
			in:       `'';!--"<XSS>=&{()}`,
			expected: `&#39;&#39;;!--&#34;=&amp;{()}`,
		},
		{
			in:       `';alert(String.fromCharCode(88,83,83))//';alert(String.fromCharCode(88,83,83))//";alert(String.fromCharCode(88,83,83))//";alert(String.fromCharCode(88,83,83))//--></SCRIPT>">'><SCRIPT>alert(String.fromCharCode(88,83,83))</SCRIPT>`,
			expected: `&#39;;alert(String.fromCharCode(88,83,83))//&#39;;alert(String.fromCharCode(88,83,83))//&#34;;alert(String.fromCharCode(88,83,83))//&#34;;alert(String.fromCharCode(88,83,83))//--&gt;&#34;&gt;&#39;&gt;`,
		},
	}

	// These tests are run concurrently to enable the race detector to pick up
	// potential issues
	wg := sync.WaitGroup{}
	wg.Add(len(tests))
	for ii, tt := range tests {
		go func(ii int, tt test) {
			out := p.Sanitize(tt.in)
			if out != tt.expected {
				t.Errorf(
					"test %d failed;\ninput   : %s\noutput  : %s\nexpected: %s",
					ii,
					tt.in,
					out,
					tt.expected,
				)
			}
			wg.Done()
		}(ii, tt)
	}
	wg.Wait()
}

func TestIssue3(t *testing.T) {
	// https://github.com/microcosm-cc/bluemonday/issues/3

	p := UGCPolicy()
	p.AllowStyling()

	tests := []test{
		{
			in:       `Hello <span class="foo bar bash">there</span> world.`,
			expected: `Hello <span class="foo bar bash">there</span> world.`,
		},
		{
			in:       `Hello <span class="javascript:alert(123)">there</span> world.`,
			expected: `Hello <span>there</span> world.`,
		},
		{
			in:       `Hello <span class="><script src="http://hackers.org/XSS.js"></script>">there</span> world.`,
			expected: `Hello <span>&#34;&gt;there</span> world.`,
		},
		{
			in:       `Hello <span class="><script src='http://hackers.org/XSS.js'></script>">there</span> world.`,
			expected: `Hello <span>there</span> world.`,
		},
	}

	wg := sync.WaitGroup{}
	wg.Add(len(tests))
	for ii, tt := range tests {
		go func(ii int, tt test) {
			out := p.Sanitize(tt.in)
			if out != tt.expected {
				t.Errorf(
					"test %d failed;\ninput   : %s\noutput  : %s\nexpected: %s",
					ii,
					tt.in,
					out,
					tt.expected,
				)
			}
			wg.Done()
		}(ii, tt)
	}
	wg.Wait()
}

func TestIssue9(t *testing.T) {

	p := UGCPolicy()
	p.AllowAttrs("class").Matching(SpaceSeparatedTokens).OnElements("div", "span")
	p.AllowAttrs("class", "name").Matching(SpaceSeparatedTokens).OnElements("a")
	p.AllowAttrs("rel").Matching(regexp.MustCompile(`^nofollow$`)).OnElements("a")
	p.AllowAttrs("aria-hidden").Matching(regexp.MustCompile(`^true$`)).OnElements("a")
	p.AllowDataURIImages()

	tt := test{
		in:       `<h2><a name="git-diff" class="anchor" href="#git-diff" rel="nofollow" aria-hidden="true"><span class="octicon octicon-link"></span></a>git diff</h2>`,
		expected: `<h2><a name="git-diff" class="anchor" href="#git-diff" rel="nofollow" aria-hidden="true"><span class="octicon octicon-link"></span></a>git diff</h2>`,
	}
	out := p.Sanitize(tt.in)
	if out != tt.expected {
		t.Errorf(
			"test failed;\ninput   : %s\noutput  : %s\nexpected: %s",
			tt.in,
			out,
			tt.expected,
		)
	}

	tt = test{
		in:       `<h2><a name="git-diff" class="anchor" href="#git-diff" aria-hidden="true"><span class="octicon octicon-link"></span></a>git diff</h2>`,
		expected: `<h2><a name="git-diff" class="anchor" href="#git-diff" aria-hidden="true" rel="nofollow"><span class="octicon octicon-link"></span></a>git diff</h2>`,
	}
	out = p.Sanitize(tt.in)
	if out != tt.expected {
		t.Errorf(
			"test failed;\ninput   : %s\noutput  : %s\nexpected: %s",
			tt.in,
			out,
			tt.expected,
		)
	}

	p.AddTargetBlankToFullyQualifiedLinks(true)

	tt = test{
		in:       `<h2><a name="git-diff" class="anchor" href="#git-diff" aria-hidden="true"><span class="octicon octicon-link"></span></a>git diff</h2>`,
		expected: `<h2><a name="git-diff" class="anchor" href="#git-diff" aria-hidden="true" rel="nofollow"><span class="octicon octicon-link"></span></a>git diff</h2>`,
	}
	out = p.Sanitize(tt.in)
	if out != tt.expected {
		t.Errorf(
			"test failed;\ninput   : %s\noutput  : %s\nexpected: %s",
			tt.in,
			out,
			tt.expected,
		)
	}

	tt = test{
		in:       `<h2><a name="git-diff" class="anchor" href="https://github.com/shurcooL/github_flavored_markdown/blob/master/sanitize_test.go" aria-hidden="true"><span class="octicon octicon-link"></span></a>git diff</h2>`,
		expected: `<h2><a name="git-diff" class="anchor" href="https://github.com/shurcooL/github_flavored_markdown/blob/master/sanitize_test.go" aria-hidden="true" rel="nofollow noopener" target="_blank"><span class="octicon octicon-link"></span></a>git diff</h2>`,
	}
	out = p.Sanitize(tt.in)
	if out != tt.expected {
		t.Errorf(
			"test failed;\ninput   : %s\noutput  : %s\nexpected: %s",
			tt.in,
			out,
			tt.expected,
		)
	}

	tt = test{
		in:       `<h2><a name="git-diff" class="anchor" href="https://github.com/shurcooL/github_flavored_markdown/blob/master/sanitize_test.go" aria-hidden="true" target="namedwindow"><span class="octicon octicon-link"></span></a>git diff</h2>`,
		expected: `<h2><a name="git-diff" class="anchor" href="https://github.com/shurcooL/github_flavored_markdown/blob/master/sanitize_test.go" aria-hidden="true" rel="nofollow noopener" target="_blank"><span class="octicon octicon-link"></span></a>git diff</h2>`,
	}
	out = p.Sanitize(tt.in)
	if out != tt.expected {
		t.Errorf(
			"test failed;\ninput   : %s\noutput  : %s\nexpected: %s",
			tt.in,
			out,
			tt.expected,
		)
	}
}

func TestIssue18(t *testing.T) {
	p := UGCPolicy()

	p.AllowAttrs("color").OnElements("font")
	p.AllowElements("font")

	tt := test{
		in:       `<font face="Arial">No link here. <a href="http://link.com">link here</a>.</font> Should not be linked here.`,
		expected: `No link here. <a href="http://link.com" rel="nofollow">link here</a>. Should not be linked here.`,
	}
	out := p.Sanitize(tt.in)
	if out != tt.expected {
		t.Errorf(
			"test failed;\ninput   : %s\noutput  : %s\nexpected: %s",
			tt.in,
			out,
			tt.expected)
	}
}

func TestIssue23(t *testing.T) {
	p := NewPolicy()
	p.SkipElementsContent("tag1", "tag2")
	input := `<tag1>cut<tag2></tag2>harm</tag1><tag1>123</tag1><tag2>234</tag2>`
	out := p.Sanitize(input)
	expected := ""
	if out != expected {
		t.Errorf(
			"test failed;\ninput   : %s\noutput  : %s\nexpected: %s",
			input,
			out,
			expected)
	}

	p = NewPolicy()
	p.SkipElementsContent("tag")
	p.AllowElements("p")
	input = `<tag>234<p>asd</p></tag>`
	out = p.Sanitize(input)
	expected = ""
	if out != expected {
		t.Errorf(
			"test failed;\ninput   : %s\noutput  : %s\nexpected: %s",
			input,
			out,
			expected)
	}

	p = NewPolicy()
	p.SkipElementsContent("tag")
	p.AllowElements("p", "br")
	input = `<tag>234<p>as<br/>d</p></tag>`
	out = p.Sanitize(input)
	expected = ""
	if out != expected {
		t.Errorf(
			"test failed;\ninput   : %s\noutput  : %s\nexpected: %s",
			input,
			out,
			expected)
	}
}

func TestAllowNoAttrs(t *testing.T) {
	input := "<tag>test</tag>"
	outputFail := "test"
	outputOk := input

	p := NewPolicy()
	p.AllowElements("tag")

	if output := p.Sanitize(input); output != outputFail {
		t.Errorf(
			"test failed;\ninput   : %s\noutput  : %s\nexpected: %s",
			input,
			output,
			outputFail,
		)
	}

	p.AllowNoAttrs().OnElements("tag")

	if output := p.Sanitize(input); output != outputOk {
		t.Errorf(
			"test failed;\ninput   : %s\noutput  : %s\nexpected: %s",
			input,
			output,
			outputOk,
		)
	}
}

func TestSkipElementsContent(t *testing.T) {
	input := "<tag>test</tag>"
	outputFail := "test"
	outputOk := ""

	p := NewPolicy()

	if output := p.Sanitize(input); output != outputFail {
		t.Errorf(
			"test failed;\ninput   : %s\noutput  : %s\nexpected: %s",
			input,
			output,
			outputFail,
		)
	}

	p.SkipElementsContent("tag")

	if output := p.Sanitize(input); output != outputOk {
		t.Errorf(
			"test failed;\ninput   : %s\noutput  : %s\nexpected: %s",
			input,
			output,
			outputOk,
		)
	}
}

func TestTagSkipClosingTagNested(t *testing.T) {
	input := "<tag1><tag2><tag3>text</tag3></tag2></tag1>"
	outputOk := "<tag2>text</tag2>"

	p := NewPolicy()
	p.AllowElements("tag1", "tag3")
	p.AllowNoAttrs().OnElements("tag2")

	if output := p.Sanitize(input); output != outputOk {
		t.Errorf(
			"test failed;\ninput   : %s\noutput  : %s\nexpected: %s",
			input,
			output,
			outputOk,
		)
	}
}

func TestAddSpaces(t *testing.T) {
	p := UGCPolicy()
	p.AddSpaceWhenStrippingTag(true)

	tests := []test{
		{
			in:       `<foo>Hello</foo><bar>World</bar>`,
			expected: ` Hello  World `,
		},
		{
			in:       `<p>Hello</p><bar>World</bar>`,
			expected: `<p>Hello</p> World `,
		},
		{
			in:       `<p>Hello</p><foo /><p>World</p>`,
			expected: `<p>Hello</p> <p>World</p>`,
		},
	}

	// These tests are run concurrently to enable the race detector to pick up
	// potential issues
	wg := sync.WaitGroup{}
	wg.Add(len(tests))
	for ii, tt := range tests {
		go func(ii int, tt test) {
			out := p.Sanitize(tt.in)
			if out != tt.expected {
				t.Errorf(
					"test %d failed;\ninput   : %s\noutput  : %s\nexpected: %s",
					ii,
					tt.in,
					out,
					tt.expected,
				)
			}
			wg.Done()
		}(ii, tt)
	}
	wg.Wait()
}

func TestTargetBlankNoOpener(t *testing.T) {
	p := UGCPolicy()
	p.AddTargetBlankToFullyQualifiedLinks(true)
	p.AllowAttrs("target").Matching(Paragraph).OnElements("a")

	tests := []test{
		{
			in:       `<a href="/path" />`,
			expected: `<a href="/path" rel="nofollow"/>`,
		},
		{
			in:       `<a href="/path" target="_blank" />`,
			expected: `<a href="/path" target="_blank" rel="nofollow noopener"/>`,
		},
		{
			in:       `<a href="/path" target="foo" />`,
			expected: `<a href="/path" target="foo" rel="nofollow"/>`,
		},
		{
			in:       `<a href="https://www.google.com/" />`,
			expected: `<a href="https://www.google.com/" rel="nofollow noopener" target="_blank"/>`,
		},
		{
			in:       `<a href="https://www.google.com/" target="_blank"/>`,
			expected: `<a href="https://www.google.com/" target="_blank" rel="nofollow noopener"/>`,
		},
		{
			in:       `<a href="https://www.google.com/" rel="nofollow"/>`,
			expected: `<a href="https://www.google.com/" rel="nofollow noopener" target="_blank"/>`,
		},
		{
			in:       `<a href="https://www.google.com/" rel="noopener"/>`,
			expected: `<a href="https://www.google.com/" rel="nofollow noopener" target="_blank"/>`,
		},
		{
			in:       `<a href="https://www.google.com/" rel="noopener nofollow" />`,
			expected: `<a href="https://www.google.com/" rel="nofollow noopener" target="_blank"/>`,
		},
		{
			in:       `<a href="https://www.google.com/" target="foo" />`,
			expected: `<a href="https://www.google.com/" target="_blank" rel="nofollow noopener"/>`,
		},
	}

	// These tests are run concurrently to enable the race detector to pick up
	// potential issues
	wg := sync.WaitGroup{}
	wg.Add(len(tests))
	for ii, tt := range tests {
		go func(ii int, tt test) {
			out := p.Sanitize(tt.in)
			if out != tt.expected {
				t.Errorf(
					"test %d failed;\ninput   : %s\noutput  : %s\nexpected: %s",
					ii,
					tt.in,
					out,
					tt.expected,
				)
			}
			wg.Done()
		}(ii, tt)
	}
	wg.Wait()
}

func TestIssue51(t *testing.T) {
	// Whitespace in URLs is permitted within HTML according to:
	// https://dev.w3.org/html5/spec-LC/urls.html#parsing-urls
	//
	// We were aggressively rejecting URLs that contained line feeds but these
	// are permitted.
	//
	// This test ensures that we do not regress that fix.
	p := NewPolicy()
	p.AllowImages()
	p.AllowDataURIImages()

	input := `<img src="data:image/png;base64,iVBORw0KGgoAAAANSUhEUgAAAEgAAABICAIAAADajyQQAAAAhnpUWHRSYXcgcHJvZmlsZSB0eXBlIGV4aWYAAHjadY5LCsNADEP3c4oewb+R7eOUkEBv0OPXZpKmm76FLIQRGvv7dYxHwyTDpgcSoMLSUp5lghZKxELct3RxXuVycsdDZRlkONn9aGd+MRWBw80dExs2qXbZlTVKu6hbqWfkT8l30Z/8WvEBQsUsKBcOhtYAAAoCaVRYdFhNTDpjb20uYWRvYmUueG1wAAAAAAA8P3hwYWNrZXQgYmVnaW49Iu+7vyIgaWQ9Ilc1TTBNcENlaGlIenJlU3pOVGN6a2M5ZCI/Pgo8eDp4bXBtZXRhIHhtbG5zOng9ImFkb2JlOm5zOm1ldGEvIiB4OnhtcHRrPSJYTVAgQ29yZSA0LjQuMC1FeGl2MiI+CiA8cmRmOlJERiB4bWxuczpyZGY9Imh0dHA6Ly93d3cudzMub3JnLzE5OTkvMDIvMjItcmRmLXN5bnRheC1ucyMiPgogIDxyZGY6RGVzY3JpcHRpb24gcmRmOmFib3V0PSIiCiAgICB4bWxuczpleGlmPSJodHRwOi8vbnMuYWRvYmUuY29tL2V4aWYvMS4wLyIKICAgIHhtbG5zOnRpZmY9Imh0dHA6Ly9ucy5hZG9iZS5jb20vdGlmZi8xLjAvIgogICBleGlmOlBpeGVsWERpbWVuc2lvbj0iNzIiCiAgIGV4aWY6UGl4ZWxZRGltZW5zaW9uPSI3MiIKICAgdGlmZjpJbWFnZVdpZHRoPSI3MiIKICAgdGlmZjpJbWFnZUhlaWdodD0iNzIiCiAgIHRpZmY6T3JpZW50YXRpb249IjEiLz4KIDwvcmRmOlJERj4KPC94OnhtcG1ldGE+CiAgICAgICAgICAgICAgICAgICAgICAgICAgICAgICAgICAgICAgICAgICAgICAgICAgICAgICAgICAgICAgICAgICAgICAgICAgICAgICAgICAgICAgICAgICAgICAgICAgICAKICAgICAgICAgICAgICAgICAgICAgICAgICAgICAgICAgICAgICAgICAgICAgICAgICAgICAgICAgICAgICAgICAgICAgICAgICAgICAgICAgICAgICAgICAgICAgICAgICAgIAogICAgICAgICAgICAgICAgICAgICAgICAgICAgICAgICAgICAgICAgICAgICAgICAgICAgICAgICAgICAgICAgICAgICAgICAgICAgICAgICAgICAgICAgICAgICAgICAgICAgCiAgICAgICAgICAgICAgICAgICAgICAgICAgICAgICAgICAgICAgICAgICAgICAgICAgICAgICAgICAgICAgICAgICAgICAgICAgICAgICAgICAgICAgICAgICAgICAgICAgICAKICAgICAgICAgICAgICAgICAgICAgICAgICAgICAgICAgICAgICAgICAgICAgICAgICAgICAgICAgICAgICAgICAgICAgICAgICAgICAgICAgICAgICAgICAgICAgICAgICAgIAogICAgICAgICAgICAgICAgICAgICAgICAgICAgICAgICAgICAgICAgICAgICAgICAgICAgICAgICAgICAgICAgICAgICAgICAgICAgICAgICAgICAgICAgICAgICAgICAgICAgCiAgICAgICAgICAgICAgICAgICAgICAgICAgICAgICAgICAgICAgICAgICAgICAgICAgICAgICAgICAgICAgICAgICAgICAgICAgICAgICAgICAgICAgICAgICAgICAgICAgICAKICAgICAgICAgICAgICAgICAgICAgICAgICAgICAgICAgICAgICAgICAgICAgICAgICAgICAgICAgICAgICAgICAgICAgICAgICAgICAgICAgICAgICAgICAgICAgICAgICAgIAogICAgICAgICAgICAgICAgICAgICAgICAgICAgICAgICAgICAgICAgICAgICAgICAgICAgICAgICAgICAgICAgICAgICAgICAgICAgICAgICAgICAgICAgICAgICAgICAgICAgCiAgICAgICAgICAgICAgICAgICAgICAgICAgICAgICAgICAgICAgICAgICAgICAgICAgICAgICAgICAgICAgICAgICAgICAgICAgICAgICAgICAgICAgICAgICAgICAgICAgICAKICAgICAgICAgICAgICAgICAgICAgICAgICAgICAgICAgICAgICAgICAgICAgICAgICAgICAgICAgICAgICAgICAgICAgICAgICAgICAgICAgICAgICAgICAgICAgICAgICAgIAogICAgICAgICAgICAgICAgICAgICAgICAgICAgICAgICAgICAgICAgICAgICAgICAgICAgICAgICAgICAgICAgICAgICAgICAgICAgICAgICAgICAgICAgICAgICAgICAgICAgCiAgICAgICAgICAgICAgICAgICAgICAgICAgICAgICAgICAgICAgICAgICAgICAgICAgICAgICAgICAgICAgICAgICAgICAgICAgICAgICAgICAgICAgICAgICAgICAgICAgICAKICAgICAgICAgICAgICAgICAgICAgICAgICAgICAgICAgICAgICAgICAgICAgICAgICAgICAgICAgICAgICAgICAgICAgICAgICAgICAgICAgICAgICAgICAgICAgICAgICAgIAogICAgICAgICAgICAgICAgICAgICAgICAgICAgICAgICAgICAgICAgICAgICAgICAgICAgICAgICAgICAgICAgICAgICAgICAgICAgICAgICAgICAgICAgICAgICAgICAgICAgCiAgICAgICAgICAgICAgICAgICAgICAgICAgICAgICAgICAgICAgICAgICAgICAgICAgICAgICAgICAgICAgICAgICAgICAgICAgICAgICAgICAgICAgICAgICAgICAgICAgICAKICAgICAgICAgICAgICAgICAgICAgICAgICAgICAgICAgICAgICAgICAgICAgICAgICAgICAgICAgICAgICAgICAgICAgICAgICAgICAgICAgICAgICAgICAgICAgICAgICAgIAogICAgICAgICAgICAgICAgICAgICAgICAgICAgICAgICAgICAgICAgICAgICAgICAgICAgICAgICAgICAgICAgICAgICAgICAgICAgICAgICAgICAgICAgICAgICAgICAgICAgCiAgICAgICAgICAgICAgICAgICAgICAgICAgICAgICAgICAgICAgICAgICAgICAgICAgICAgICAgICAgICAgICAgICAgICAgICAgICAgICAgICAgICAgICAgICAgICAgICAgICAKICAgICAgICAgICAgICAgICAgICAgICAgICAgICAgICAgICAgICAgICAgICAgICAgICAgICAgICAgICAgICAgICAgICAgICAgICAgICAgICAgICAgICAgICAgICAgICAgICAgIAogICAgICAgICAgICAgICAgICAgICAgICAgICAKPD94cGFja2V0IGVuZD0idyI/Pq6cYi8AAAADc0JJVAgICNvhT+AAAAN7SURBVGje7dtRSBNhHADwfxJ3L96Le0kf1GD1sBDyO5ALbEkyMyY9bHswg+FDW5B7EKVhJSeElrQUcRIkFFHoi0toPriEVi8KbUQxKSYNk8HpYE5ot4e7e/l68NT08aTp6v9/25+P7+O3/3d3H3ffB7RooSSH7IQQYu0KS4qeeeEWyHbY+qLZvbbZiEcghBBHIJ43NhrQ4oYiRUU7sQ0lFJqPizbBEViUFCWfnOmyCp4ZaV/bfHLKIwiecLYUYJTSbLid2ALJX/E+q7VnUdGz0pSDOKakA39DQrQSd8RI0cqgCLEe8rZ55zb1X5oKwLAMywJoANpOI4ZhAEBdHnA6B5ZVPalqwHCckTGLAqvi69jPwZF36yrIK6GR4NrZjrbTbK2ziVsaeba0CaD+nAtOrtU6m6rY2qbazYWH08syqOtLwUcfoamjzpCsSPNPigy5bYQQIti7xuP6VaOshsV26052Uc/mE1M9DoEQQmxuMbyqGBvwBKUU/sUog380EIYwhCEMYQhD2DGMk4VCASuGMIQhDGEIQ9hxe0Af5eDyj7ejw5PRVAGgwnLNJ/qaK+HTnRZ/bF8rc9/s86umEoKpXyb8E+nWx7NP65nM+9HuB/5T5tc3zouzs/q7Ri0d6vdHLb5GU2lNxa0txuLq6aw3scDVNHZcrsjE0jKwnEmPQnQiVLg26KvnSmwqVjb3DjXvVC8djRVOtVbvGTbmh19utY55z7Cle/NQN94/8IcYl+iq2U19m55Mmb2d51ijnR45TP7yrPvmaME1NnZrrzjy1+mo1tBp6OI6DndF2Ji/f3s03Si+6r34p0FNRb5q50ULd4iuj7Bi8reR7uFUgzjYYYFcLpfL5WT9I0sm9l2rbjQfxnWEFcvFJsIZgEi/O3LgiaVmUluMubr8UN2fkGUZl1QIQxjCEIYwhCEMYYdbUuE+D4QhDGEIQxjC/luYvBK667zE8zx/oc0XXNK3B8vL0716tsX75IOe3fzwxNtyged5vuX6QGhFNThkUfakJ0Sb4H6RyFOqrIZ7rIInmqdUSQbsxDEez+5mI3lKpRm3YOuLSAql2fi4g9gDSUObZ4vy+o2tu/dmATiOBZA1UIEzcQDAMiaO+aPV9nbtKtfkwhWW4wBUWVOh3FTFsce2YnhSAk9K4EmJvxt4UgJPSuCSCmEIQxjCEAYAAL8BrebxGP8KiJcAAAAASUVORK5CYII=" alt="">`
	out := p.Sanitize(input)
	expected := `<img src="data:image/png;base64,iVBORw0KGgoAAAANSUhEUgAAAEgAAABICAIAAADajyQQAAAAhnpUWHRSYXcgcHJvZmlsZSB0eXBlIGV4aWYAAHjadY5LCsNADEP3c4oewb+R7eOUkEBv0OPXZpKmm76FLIQRGvv7dYxHwyTDpgcSoMLSUp5lghZKxELct3RxXuVycsdDZRlkONn9aGd+MRWBw80dExs2qXbZlTVKu6hbqWfkT8l30Z/8WvEBQsUsKBcOhtYAAAoCaVRYdFhNTDpjb20uYWRvYmUueG1wAAAAAAA8P3hwYWNrZXQgYmVnaW49Iu+7vyIgaWQ9Ilc1TTBNcENlaGlIenJlU3pOVGN6a2M5ZCI/Pgo8eDp4bXBtZXRhIHhtbG5zOng9ImFkb2JlOm5zOm1ldGEvIiB4OnhtcHRrPSJYTVAgQ29yZSA0LjQuMC1FeGl2MiI+CiA8cmRmOlJERiB4bWxuczpyZGY9Imh0dHA6Ly93d3cudzMub3JnLzE5OTkvMDIvMjItcmRmLXN5bnRheC1ucyMiPgogIDxyZGY6RGVzY3JpcHRpb24gcmRmOmFib3V0PSIiCiAgICB4bWxuczpleGlmPSJodHRwOi8vbnMuYWRvYmUuY29tL2V4aWYvMS4wLyIKICAgIHhtbG5zOnRpZmY9Imh0dHA6Ly9ucy5hZG9iZS5jb20vdGlmZi8xLjAvIgogICBleGlmOlBpeGVsWERpbWVuc2lvbj0iNzIiCiAgIGV4aWY6UGl4ZWxZRGltZW5zaW9uPSI3MiIKICAgdGlmZjpJbWFnZVdpZHRoPSI3MiIKICAgdGlmZjpJbWFnZUhlaWdodD0iNzIiCiAgIHRpZmY6T3JpZW50YXRpb249IjEiLz4KIDwvcmRmOlJERj4KPC94OnhtcG1ldGE+CiAgICAgICAgICAgICAgICAgICAgICAgICAgICAgICAgICAgICAgICAgICAgICAgICAgICAgICAgICAgICAgICAgICAgICAgICAgICAgICAgICAgICAgICAgICAgICAgICAgICAKICAgICAgICAgICAgICAgICAgICAgICAgICAgICAgICAgICAgICAgICAgICAgICAgICAgICAgICAgICAgICAgICAgICAgICAgICAgICAgICAgICAgICAgICAgICAgICAgICAgIAogICAgICAgICAgICAgICAgICAgICAgICAgICAgICAgICAgICAgICAgICAgICAgICAgICAgICAgICAgICAgICAgICAgICAgICAgICAgICAgICAgICAgICAgICAgICAgICAgICAgCiAgICAgICAgICAgICAgICAgICAgICAgICAgICAgICAgICAgICAgICAgICAgICAgICAgICAgICAgICAgICAgICAgICAgICAgICAgICAgICAgICAgICAgICAgICAgICAgICAgICAKICAgICAgICAgICAgICAgICAgICAgICAgICAgICAgICAgICAgICAgICAgICAgICAgICAgICAgICAgICAgICAgICAgICAgICAgICAgICAgICAgICAgICAgICAgICAgICAgICAgIAogICAgICAgICAgICAgICAgICAgICAgICAgICAgICAgICAgICAgICAgICAgICAgICAgICAgICAgICAgICAgICAgICAgICAgICAgICAgICAgICAgICAgICAgICAgICAgICAgICAgCiAgICAgICAgICAgICAgICAgICAgICAgICAgICAgICAgICAgICAgICAgICAgICAgICAgICAgICAgICAgICAgICAgICAgICAgICAgICAgICAgICAgICAgICAgICAgICAgICAgICAKICAgICAgICAgICAgICAgICAgICAgICAgICAgICAgICAgICAgICAgICAgICAgICAgICAgICAgICAgICAgICAgICAgICAgICAgICAgICAgICAgICAgICAgICAgICAgICAgICAgIAogICAgICAgICAgICAgICAgICAgICAgICAgICAgICAgICAgICAgICAgICAgICAgICAgICAgICAgICAgICAgICAgICAgICAgICAgICAgICAgICAgICAgICAgICAgICAgICAgICAgCiAgICAgICAgICAgICAgICAgICAgICAgICAgICAgICAgICAgICAgICAgICAgICAgICAgICAgICAgICAgICAgICAgICAgICAgICAgICAgICAgICAgICAgICAgICAgICAgICAgICAKICAgICAgICAgICAgICAgICAgICAgICAgICAgICAgICAgICAgICAgICAgICAgICAgICAgICAgICAgICAgICAgICAgICAgICAgICAgICAgICAgICAgICAgICAgICAgICAgICAgIAogICAgICAgICAgICAgICAgICAgICAgICAgICAgICAgICAgICAgICAgICAgICAgICAgICAgICAgICAgICAgICAgICAgICAgICAgICAgICAgICAgICAgICAgICAgICAgICAgICAgCiAgICAgICAgICAgICAgICAgICAgICAgICAgICAgICAgICAgICAgICAgICAgICAgICAgICAgICAgICAgICAgICAgICAgICAgICAgICAgICAgICAgICAgICAgICAgICAgICAgICAKICAgICAgICAgICAgICAgICAgICAgICAgICAgICAgICAgICAgICAgICAgICAgICAgICAgICAgICAgICAgICAgICAgICAgICAgICAgICAgICAgICAgICAgICAgICAgICAgICAgIAogICAgICAgICAgICAgICAgICAgICAgICAgICAgICAgICAgICAgICAgICAgICAgICAgICAgICAgICAgICAgICAgICAgICAgICAgICAgICAgICAgICAgICAgICAgICAgICAgICAgCiAgICAgICAgICAgICAgICAgICAgICAgICAgICAgICAgICAgICAgICAgICAgICAgICAgICAgICAgICAgICAgICAgICAgICAgICAgICAgICAgICAgICAgICAgICAgICAgICAgICAKICAgICAgICAgICAgICAgICAgICAgICAgICAgICAgICAgICAgICAgICAgICAgICAgICAgICAgICAgICAgICAgICAgICAgICAgICAgICAgICAgICAgICAgICAgICAgICAgICAgIAogICAgICAgICAgICAgICAgICAgICAgICAgICAgICAgICAgICAgICAgICAgICAgICAgICAgICAgICAgICAgICAgICAgICAgICAgICAgICAgICAgICAgICAgICAgICAgICAgICAgCiAgICAgICAgICAgICAgICAgICAgICAgICAgICAgICAgICAgICAgICAgICAgICAgICAgICAgICAgICAgICAgICAgICAgICAgICAgICAgICAgICAgICAgICAgICAgICAgICAgICAKICAgICAgICAgICAgICAgICAgICAgICAgICAgICAgICAgICAgICAgICAgICAgICAgICAgICAgICAgICAgICAgICAgICAgICAgICAgICAgICAgICAgICAgICAgICAgICAgICAgIAogICAgICAgICAgICAgICAgICAgICAgICAgICAKPD94cGFja2V0IGVuZD0idyI/Pq6cYi8AAAADc0JJVAgICNvhT+AAAAN7SURBVGje7dtRSBNhHADwfxJ3L96Le0kf1GD1sBDyO5ALbEkyMyY9bHswg+FDW5B7EKVhJSeElrQUcRIkFFHoi0toPriEVi8KbUQxKSYNk8HpYE5ot4e7e/l68NT08aTp6v9/25+P7+O3/3d3H3ffB7RooSSH7IQQYu0KS4qeeeEWyHbY+qLZvbbZiEcghBBHIJ43NhrQ4oYiRUU7sQ0lFJqPizbBEViUFCWfnOmyCp4ZaV/bfHLKIwiecLYUYJTSbLid2ALJX/E+q7VnUdGz0pSDOKakA39DQrQSd8RI0cqgCLEe8rZ55zb1X5oKwLAMywJoANpOI4ZhAEBdHnA6B5ZVPalqwHCckTGLAqvi69jPwZF36yrIK6GR4NrZjrbTbK2ziVsaeba0CaD+nAtOrtU6m6rY2qbazYWH08syqOtLwUcfoamjzpCsSPNPigy5bYQQIti7xuP6VaOshsV26052Uc/mE1M9DoEQQmxuMbyqGBvwBKUU/sUog380EIYwhCEMYQhD2DGMk4VCASuGMIQhDGEIQ9hxe0Af5eDyj7ejw5PRVAGgwnLNJ/qaK+HTnRZ/bF8rc9/s86umEoKpXyb8E+nWx7NP65nM+9HuB/5T5tc3zouzs/q7Ri0d6vdHLb5GU2lNxa0txuLq6aw3scDVNHZcrsjE0jKwnEmPQnQiVLg26KvnSmwqVjb3DjXvVC8djRVOtVbvGTbmh19utY55z7Cle/NQN94/8IcYl+iq2U19m55Mmb2d51ijnR45TP7yrPvmaME1NnZrrzjy1+mo1tBp6OI6DndF2Ji/f3s03Si+6r34p0FNRb5q50ULd4iuj7Bi8reR7uFUgzjYYYFcLpfL5WT9I0sm9l2rbjQfxnWEFcvFJsIZgEi/O3LgiaVmUluMubr8UN2fkGUZl1QIQxjCEIYwhCEMYYdbUuE+D4QhDGEIQxjC/luYvBK667zE8zx/oc0XXNK3B8vL0716tsX75IOe3fzwxNtyged5vuX6QGhFNThkUfakJ0Sb4H6RyFOqrIZ7rIInmqdUSQbsxDEez+5mI3lKpRm3YOuLSAql2fi4g9gDSUObZ4vy+o2tu/dmATiOBZA1UIEzcQDAMiaO+aPV9nbtKtfkwhWW4wBUWVOh3FTFsce2YnhSAk9K4EmJvxt4UgJPSuCSCmEIQxjCEAYAAL8BrebxGP8KiJcAAAAASUVORK5CYII=" alt="">`
	if out != expected {
		t.Errorf(
			"test failed;\ninput   : %s\noutput  : %s\nexpected: %s",
			input,
			out,
			expected)
	}

	input = `<img src="data:image/png;base64,iVBORw0KGgoAAAANSUhEUgAAAEgAAABICAIAAADajyQQAAAAhnpUWHRSYXcgcHJvZmlsZSB0eXBlIGV4aWYAAHjadY5LCsNADEP3c4oewb+R7eOUkEBv0OPXZpKmm76FLIQRGvv7dYxHwyTDpgcSoMLSUp5lghZKxELct3RxXuVycsdDZRlkONn9aGd+MRWBw80dExs2qXbZlTVKu6hbqWfkT8l30Z/8WvEBQsUsKBcOhtYAAAoCaVRYdFhNTDpjb20uYWRvYmUueG1wAAAAAAA8P3hwYWNrZXQgYmVnaW49Iu+7vyIgaWQ9Ilc1TTBNcENlaGlIenJlU3pOVGN6a2M5ZCI/Pgo8eDp4bXBtZXRhIHhtbG5zOng9ImFkb2JlOm5zOm1ldGEvIiB4OnhtcHRrPSJYTVAgQ29yZSA0LjQuMC1FeGl2MiI+CiA8cmRmOlJERiB4bWxuczpyZGY9Imh0dHA6Ly93d3cudzMub3JnLzE5OTkvMDIvMjItcmRmLXN5bnRheC1ucyMiPgogIDxyZGY6RGVzY3JpcHRpb24gcmRmOmFib3V0PSIiCiAgICB4bWxuczpleGlmPSJodHRwOi8vbnMuYWRvYmUuY29tL2V4aWYvMS4wLyIKICAgIHhtbG5zOnRpZmY9Imh0dHA6Ly9ucy5hZG9iZS5jb20vdGlmZi8xLjAvIgogICBleGlmOlBpeGVsWERpbWVuc2lvbj0iNzIiCiAgIGV4aWY6UGl4ZWxZRGltZW5zaW9uPSI3MiIKICAgdGlmZjpJbWFnZVdpZHRoPSI3MiIKICAgdGlmZjpJbWFnZUhlaWdodD0iNzIiCiAgIHRpZmY6T3JpZW50YXRpb249IjEiLz4KIDwvcmRmOlJERj4KPC94OnhtcG1ldGE+CiAgICAgICAgICAgICAgICAgICAgICAgICAgICAgICAgICAgICAgICAgICAgICAgICAgICAgICAgICAgICAgICAgICAgICAgICAgICAgICAgICAgICAgICAgICAgICAgICAgICAKICAgICAgICAgICAgICAgICAgICAgICAgICAgICAgICAgICAgICAgICAgICAgICAgICAgICAgICAgICAgICAgICAgICAgICAgICAgICAgICAgICAgICAgICAgICAgICAgICAgIAogICAgICAgICAgICAgICAgICAgICAgICAgICAgICAgICAgICAgICAgICAgICAgICAgICAgICAgICAgICAgICAgICAgICAgICAgICAgICAgICAgICAgICAgICAgICAgICAgICAgCiAgICAgICAgICAgICAgICAgICAgICAgICAgICAgICAgICAgICAgICAgICAgICAgICAgICAgICAgICAgICAgICAgICAgICAgICAgICAgICAgICAgICAgICAgICAgICAgICAgICAKICAgICAgICAgICAgICAgICAgICAgICAgICAgICAgICAgICAgICAgICAgICAgICAgICAgICAgICAgICAgICAgICAgICAgICAgICAgICAgICAgICAgICAgICAgICAgICAgICAgIAogICAgICAgICAgICAgICAgICAgICAgICAgICAgICAgICAgICAgICAgICAgICAgICAgICAgICAgICAgICAgICAgICAgICAgICAgICAgICAgICAgICAgICAgICAgICAgICAgICAgCiAgICAgICAgICAgICAgICAgICAgICAgICAgICAgICAgICAgICAgICAgICAgICAgICAgICAgICAgICAgICAgICAgICAgICAgICAgICAgICAgICAgICAgICAgICAgICAgICAgICAKICAgICAgICAgICAgICAgICAgICAgICAgICAgICAgICAgICAgICAgICAgICAgICAgICAgICAgICAgICAgICAgICAgICAgICAgICAgICAgICAgICAgICAgICAgICAgICAgICAgIAogICAgICAgICAgICAgICAgICAgICAgICAgICAgICAgICAgICAgICAgICAgICAgICAgICAgICAgICAgICAgICAgICAgICAgICAgICAgICAgICAgICAgICAgICAgICAgICAgICAgCiAgICAgICAgICAgICAgICAgICAgICAgICAgICAgICAgICAgICAgICAgICAgICAgICAgICAgICAgICAgICAgICAgICAgICAgICAgICAgICAgICAgICAgICAgICAgICAgICAgICAKICAgICAgICAgICAgICAgICAgICAgICAgICAgICAgICAgICAgICAgICAgICAgICAgICAgICAgICAgICAgICAgICAgICAgICAgICAgICAgICAgICAgICAgICAgICAgICAgICAgIAogICAgICAgICAgICAgICAgICAgICAgICAgICAgICAgICAgICAgICAgICAgICAgICAgICAgICAgICAgICAgICAgICAgICAgICAgICAgICAgICAgICAgICAgICAgICAgICAgICAgCiAgICAgICAgICAgICAgICAgICAgICAgICAgICAgICAgICAgICAgICAgICAgICAgICAgICAgICAgICAgICAgICAgICAgICAgICAgICAgICAgICAgICAgICAgICAgICAgICAgICAKICAgICAgICAgICAgICAgICAgICAgICAgICAgICAgICAgICAgICAgICAgICAgICAgICAgICAgICAgICAgICAgICAgICAgICAgICAgICAgICAgICAgICAgICAgICAgICAgICAgIAogICAgICAgICAgICAgICAgICAgICAgICAgICAgICAgICAgICAgICAgICAgICAgICAgICAgICAgICAgICAgICAgICAgICAgICAgICAgICAgICAgICAgICAgICAgICAgICAgICAgCiAgICAgICAgICAgICAgICAgICAgICAgICAgICAgICAgICAgICAgICAgICAgICAgICAgICAgICAgICAgICAgICAgICAgICAgICAgICAgICAgICAgICAgICAgICAgICAgICAgICAKICAgICAgICAgICAgICAgICAgICAgICAgICAgICAgICAgICAgICAgICAgICAgICAgICAgICAgICAgICAgICAgICAgICAgICAgICAgICAgICAgICAgICAgICAgICAgICAgICAgIAogICAgICAgICAgICAgICAgICAgICAgICAgICAgICAgICAgICAgICAgICAgICAgICAgICAgICAgICAgICAgICAgICAgICAgICAgICAgICAgICAgICAgICAgICAgICAgICAgICAgCiAgICAgICAgICAgICAgICAgICAgICAgICAgICAgICAgICAgICAgICAgICAgICAgICAgICAgICAgICAgICAgICAgICAgICAgICAgICAgICAgICAgICAgICAgICAgICAgICAgICAKICAgICAgICAgICAgICAgICAgICAgICAgICAgICAgICAgICAgICAgICAgICAgICAgICAgICAgICAgICAgICAgICAgICAgICAgICAgICAgICAgICAgICAgICAgICAgICAgICAgIAogICAgICAgICAgICAgICAgICAgICAgICAgICAKPD94cGFja2V0IGVuZD0idyI/Pq6cYi8AAAADc0JJVAgICNvhT+AAAAN7SURBVGje7dtRSBNhHADwfxJ3L96Le0kf1GD1sBDyO5ALbEkyMyY9bHswg+FDW5B7EKVhJSeElrQUcRIkFFHoi0toPriEVi8KbUQxKSYNk8HpYE5ot4e7e/l68NT08aTp6v9/25+P7+O3/3d3H3ffB7RooSSH7IQQYu0KS4qeeeEWyHbY+qLZvbbZiEcghBBHIJ43NhrQ4oYiRUU7sQ0lFJqPizbBEViUFCWfnOmyCp4ZaV/bfHLKIwiecLYUYJTSbLid2ALJX/E+q7VnUdGz0pSDOKakA39DQrQSd8RI0cqgCLEe8rZ55zb1X5oKwLAMywJoANpOI4ZhAEBdHnA6B5ZVPalqwHCckTGLAqvi69jPwZF36yrIK6GR4NrZjrbTbK2ziVsaeba0CaD+nAtOrtU6m6rY2qbazYWH08syqOtLwUcfoamjzpCsSPNPigy5bYQQIti7xuP6VaOshsV26052Uc/mE1M9DoEQQmxuMbyqGBvwBKUU/sUog380EIYwhCEMYQhD2DGMk4VCASuGMIQhDGEIQ9hxe0Af5eDyj7ejw5PRVAGgwnLNJ/qaK+HTnRZ/bF8rc9/s86umEoKpXyb8E+nWx7NP65nM+9HuB/5T5tc3zouzs/q7Ri0d6vdHLb5GU2lNxa0txuLq6aw3scDVNHZcrsjE0jKwnEmPQnQiVLg26KvnSmwqVjb3DjXvVC8djRVOtVbvGTbmh19utY55z7Cle/NQN94/8IcYl+iq2U19m55Mmb2d51ijnR45TP7yrPvmaME1NnZrrzjy1+mo1tBp6OI6DndF2Ji/f3s03Si+6r34p0FNRb5q50ULd4iuj7Bi8reR7uFUgzjYYYFcLpfL5WT9I0sm9l2rbjQfxnWEFcvFJsIZgEi/O3LgiaVmUluMubr8UN2fkGUZl1QIQxjCEIYwhCEMYYdbUuE+D4QhDGEIQxjC/luYvBK667zE8zx/oc0XXNK3B8vL0716tsX75IOe3fzwxNtyged5vuX6QGhFNThkUfakJ0Sb4H6RyFOqrIZ7rIInmqdUSQbsxDEez+5mI3lKpRm3YOuLSAql2fi4g9gDSUObZ4vy+o2tu/dmATiOBZA1UIEzcQDAMiaO+aPV9nbtKtfkwhWW4wBUWVOh3FTFsce2YnhSAk9K4EmJvxt4UgJPSuCSCmEIQxjCEAYAAL8BrebxGP8KiJcAAAAASUVORK5CYII=" alt="">`
	out = p.Sanitize(input)
	expected = `<img src="data:image/png;base64,iVBORw0KGgoAAAANSUhEUgAAAEgAAABICAIAAADajyQQAAAAhnpUWHRSYXcgcHJvZmlsZSB0eXBlIGV4aWYAAHjadY5LCsNADEP3c4oewb+R7eOUkEBv0OPXZpKmm76FLIQRGvv7dYxHwyTDpgcSoMLSUp5lghZKxELct3RxXuVycsdDZRlkONn9aGd+MRWBw80dExs2qXbZlTVKu6hbqWfkT8l30Z/8WvEBQsUsKBcOhtYAAAoCaVRYdFhNTDpjb20uYWRvYmUueG1wAAAAAAA8P3hwYWNrZXQgYmVnaW49Iu+7vyIgaWQ9Ilc1TTBNcENlaGlIenJlU3pOVGN6a2M5ZCI/Pgo8eDp4bXBtZXRhIHhtbG5zOng9ImFkb2JlOm5zOm1ldGEvIiB4OnhtcHRrPSJYTVAgQ29yZSA0LjQuMC1FeGl2MiI+CiA8cmRmOlJERiB4bWxuczpyZGY9Imh0dHA6Ly93d3cudzMub3JnLzE5OTkvMDIvMjItcmRmLXN5bnRheC1ucyMiPgogIDxyZGY6RGVzY3JpcHRpb24gcmRmOmFib3V0PSIiCiAgICB4bWxuczpleGlmPSJodHRwOi8vbnMuYWRvYmUuY29tL2V4aWYvMS4wLyIKICAgIHhtbG5zOnRpZmY9Imh0dHA6Ly9ucy5hZG9iZS5jb20vdGlmZi8xLjAvIgogICBleGlmOlBpeGVsWERpbWVuc2lvbj0iNzIiCiAgIGV4aWY6UGl4ZWxZRGltZW5zaW9uPSI3MiIKICAgdGlmZjpJbWFnZVdpZHRoPSI3MiIKICAgdGlmZjpJbWFnZUhlaWdodD0iNzIiCiAgIHRpZmY6T3JpZW50YXRpb249IjEiLz4KIDwvcmRmOlJERj4KPC94OnhtcG1ldGE+CiAgICAgICAgICAgICAgICAgICAgICAgICAgICAgICAgICAgICAgICAgICAgICAgICAgICAgICAgICAgICAgICAgICAgICAgICAgICAgICAgICAgICAgICAgICAgICAgICAgICAKICAgICAgICAgICAgICAgICAgICAgICAgICAgICAgICAgICAgICAgICAgICAgICAgICAgICAgICAgICAgICAgICAgICAgICAgICAgICAgICAgICAgICAgICAgICAgICAgICAgIAogICAgICAgICAgICAgICAgICAgICAgICAgICAgICAgICAgICAgICAgICAgICAgICAgICAgICAgICAgICAgICAgICAgICAgICAgICAgICAgICAgICAgICAgICAgICAgICAgICAgCiAgICAgICAgICAgICAgICAgICAgICAgICAgICAgICAgICAgICAgICAgICAgICAgICAgICAgICAgICAgICAgICAgICAgICAgICAgICAgICAgICAgICAgICAgICAgICAgICAgICAKICAgICAgICAgICAgICAgICAgICAgICAgICAgICAgICAgICAgICAgICAgICAgICAgICAgICAgICAgICAgICAgICAgICAgICAgICAgICAgICAgICAgICAgICAgICAgICAgICAgIAogICAgICAgICAgICAgICAgICAgICAgICAgICAgICAgICAgICAgICAgICAgICAgICAgICAgICAgICAgICAgICAgICAgICAgICAgICAgICAgICAgICAgICAgICAgICAgICAgICAgCiAgICAgICAgICAgICAgICAgICAgICAgICAgICAgICAgICAgICAgICAgICAgICAgICAgICAgICAgICAgICAgICAgICAgICAgICAgICAgICAgICAgICAgICAgICAgICAgICAgICAKICAgICAgICAgICAgICAgICAgICAgICAgICAgICAgICAgICAgICAgICAgICAgICAgICAgICAgICAgICAgICAgICAgICAgICAgICAgICAgICAgICAgICAgICAgICAgICAgICAgIAogICAgICAgICAgICAgICAgICAgICAgICAgICAgICAgICAgICAgICAgICAgICAgICAgICAgICAgICAgICAgICAgICAgICAgICAgICAgICAgICAgICAgICAgICAgICAgICAgICAgCiAgICAgICAgICAgICAgICAgICAgICAgICAgICAgICAgICAgICAgICAgICAgICAgICAgICAgICAgICAgICAgICAgICAgICAgICAgICAgICAgICAgICAgICAgICAgICAgICAgICAKICAgICAgICAgICAgICAgICAgICAgICAgICAgICAgICAgICAgICAgICAgICAgICAgICAgICAgICAgICAgICAgICAgICAgICAgICAgICAgICAgICAgICAgICAgICAgICAgICAgIAogICAgICAgICAgICAgICAgICAgICAgICAgICAgICAgICAgICAgICAgICAgICAgICAgICAgICAgICAgICAgICAgICAgICAgICAgICAgICAgICAgICAgICAgICAgICAgICAgICAgCiAgICAgICAgICAgICAgICAgICAgICAgICAgICAgICAgICAgICAgICAgICAgICAgICAgICAgICAgICAgICAgICAgICAgICAgICAgICAgICAgICAgICAgICAgICAgICAgICAgICAKICAgICAgICAgICAgICAgICAgICAgICAgICAgICAgICAgICAgICAgICAgICAgICAgICAgICAgICAgICAgICAgICAgICAgICAgICAgICAgICAgICAgICAgICAgICAgICAgICAgIAogICAgICAgICAgICAgICAgICAgICAgICAgICAgICAgICAgICAgICAgICAgICAgICAgICAgICAgICAgICAgICAgICAgICAgICAgICAgICAgICAgICAgICAgICAgICAgICAgICAgCiAgICAgICAgICAgICAgICAgICAgICAgICAgICAgICAgICAgICAgICAgICAgICAgICAgICAgICAgICAgICAgICAgICAgICAgICAgICAgICAgICAgICAgICAgICAgICAgICAgICAKICAgICAgICAgICAgICAgICAgICAgICAgICAgICAgICAgICAgICAgICAgICAgICAgICAgICAgICAgICAgICAgICAgICAgICAgICAgICAgICAgICAgICAgICAgICAgICAgICAgIAogICAgICAgICAgICAgICAgICAgICAgICAgICAgICAgICAgICAgICAgICAgICAgICAgICAgICAgICAgICAgICAgICAgICAgICAgICAgICAgICAgICAgICAgICAgICAgICAgICAgCiAgICAgICAgICAgICAgICAgICAgICAgICAgICAgICAgICAgICAgICAgICAgICAgICAgICAgICAgICAgICAgICAgICAgICAgICAgICAgICAgICAgICAgICAgICAgICAgICAgICAKICAgICAgICAgICAgICAgICAgICAgICAgICAgICAgICAgICAgICAgICAgICAgICAgICAgICAgICAgICAgICAgICAgICAgICAgICAgICAgICAgICAgICAgICAgICAgICAgICAgIAogICAgICAgICAgICAgICAgICAgICAgICAgICAKPD94cGFja2V0IGVuZD0idyI/Pq6cYi8AAAADc0JJVAgICNvhT+AAAAN7SURBVGje7dtRSBNhHADwfxJ3L96Le0kf1GD1sBDyO5ALbEkyMyY9bHswg+FDW5B7EKVhJSeElrQUcRIkFFHoi0toPriEVi8KbUQxKSYNk8HpYE5ot4e7e/l68NT08aTp6v9/25+P7+O3/3d3H3ffB7RooSSH7IQQYu0KS4qeeeEWyHbY+qLZvbbZiEcghBBHIJ43NhrQ4oYiRUU7sQ0lFJqPizbBEViUFCWfnOmyCp4ZaV/bfHLKIwiecLYUYJTSbLid2ALJX/E+q7VnUdGz0pSDOKakA39DQrQSd8RI0cqgCLEe8rZ55zb1X5oKwLAMywJoANpOI4ZhAEBdHnA6B5ZVPalqwHCckTGLAqvi69jPwZF36yrIK6GR4NrZjrbTbK2ziVsaeba0CaD+nAtOrtU6m6rY2qbazYWH08syqOtLwUcfoamjzpCsSPNPigy5bYQQIti7xuP6VaOshsV26052Uc/mE1M9DoEQQmxuMbyqGBvwBKUU/sUog380EIYwhCEMYQhD2DGMk4VCASuGMIQhDGEIQ9hxe0Af5eDyj7ejw5PRVAGgwnLNJ/qaK+HTnRZ/bF8rc9/s86umEoKpXyb8E+nWx7NP65nM+9HuB/5T5tc3zouzs/q7Ri0d6vdHLb5GU2lNxa0txuLq6aw3scDVNHZcrsjE0jKwnEmPQnQiVLg26KvnSmwqVjb3DjXvVC8djRVOtVbvGTbmh19utY55z7Cle/NQN94/8IcYl+iq2U19m55Mmb2d51ijnR45TP7yrPvmaME1NnZrrzjy1+mo1tBp6OI6DndF2Ji/f3s03Si+6r34p0FNRb5q50ULd4iuj7Bi8reR7uFUgzjYYYFcLpfL5WT9I0sm9l2rbjQfxnWEFcvFJsIZgEi/O3LgiaVmUluMubr8UN2fkGUZl1QIQxjCEIYwhCEMYYdbUuE+D4QhDGEIQxjC/luYvBK667zE8zx/oc0XXNK3B8vL0716tsX75IOe3fzwxNtyged5vuX6QGhFNThkUfakJ0Sb4H6RyFOqrIZ7rIInmqdUSQbsxDEez+5mI3lKpRm3YOuLSAql2fi4g9gDSUObZ4vy+o2tu/dmATiOBZA1UIEzcQDAMiaO+aPV9nbtKtfkwhWW4wBUWVOh3FTFsce2YnhSAk9K4EmJvxt4UgJPSuCSCmEIQxjCEAYAAL8BrebxGP8KiJcAAAAASUVORK5CYII=" alt="">`
	if out != expected {
		t.Errorf(
			"test failed;\ninput   : %s\noutput  : %s\nexpected: %s",
			input,
			out,
			expected)
	}
}

func TestIssue55ScriptTags(t *testing.T) {
	p1 := NewPolicy()
	p2 := UGCPolicy()
	p3 := UGCPolicy().AllowElements("script")

	in := `<SCRIPT>document.write('<h1><header/h1>')</SCRIPT>`
	expected := ``
	out := p1.Sanitize(in)
	if out != expected {
		t.Errorf(
			"test failed;\ninput   : %s\noutput  : %s\nexpected: %s",
			in,
			out,
			expected,
		)
	}

	expected = ``
	out = p2.Sanitize(in)
	if out != expected {
		t.Errorf(
			"test failed;\ninput   : %s\noutput  : %s\nexpected: %s",
			in,
			out,
			expected,
		)
	}

	expected = `<script>document.write('<h1><header/h1>')</script>`
	out = p3.Sanitize(in)
	if out != expected {
		t.Errorf(
			"test failed;\ninput   : %s\noutput  : %s\nexpected: %s",
			in,
			out,
			expected,
		)
	}
}

func TestIssue85NoReferrer(t *testing.T) {
	p := UGCPolicy()
	p.AllowAttrs("rel").OnElements("a")
	p.RequireNoReferrerOnLinks(true)
	p.AddTargetBlankToFullyQualifiedLinks(true)
	p.AllowAttrs("target").Matching(Paragraph).OnElements("a")

	tests := []test{
		{
			in:       `<a href="/path" />`,
			expected: `<a href="/path" rel="nofollow noreferrer"/>`,
		},
		{
			in:       `<a href="/path" target="_blank" />`,
			expected: `<a href="/path" target="_blank" rel="nofollow noreferrer noopener"/>`,
		},
		{
			in:       `<a href="/path" target="foo" />`,
			expected: `<a href="/path" target="foo" rel="nofollow noreferrer"/>`,
		},
		{
			in:       `<a href="https://www.google.com/" />`,
			expected: `<a href="https://www.google.com/" rel="nofollow noreferrer noopener" target="_blank"/>`,
		},
		{
			in:       `<a href="https://www.google.com/" target="_blank"/>`,
			expected: `<a href="https://www.google.com/" target="_blank" rel="nofollow noreferrer noopener"/>`,
		},
		{
			in:       `<a href="https://www.google.com/" rel="nofollow"/>`,
			expected: `<a href="https://www.google.com/" rel="nofollow noreferrer noopener" target="_blank"/>`,
		},
		{
			in:       `<a href="https://www.google.com/" rel="noopener"/>`,
			expected: `<a href="https://www.google.com/" rel="noopener nofollow noreferrer" target="_blank"/>`,
		},
		{
			in:       `<a href="https://www.google.com/" rel="noopener nofollow" />`,
			expected: `<a href="https://www.google.com/" rel="noopener nofollow noreferrer" target="_blank"/>`,
		},
		{
			in:       `<a href="https://www.google.com/" target="foo" />`,
			expected: `<a href="https://www.google.com/" target="_blank" rel="nofollow noreferrer noopener"/>`,
		},
		{
			in:       `<a href="https://www.google.com/" rel="external"/>`,
			expected: `<a href="https://www.google.com/" rel="external nofollow noreferrer noopener" target="_blank"/>`,
		},
	}

	// These tests are run concurrently to enable the race detector to pick up
	// potential issues
	wg := sync.WaitGroup{}
	wg.Add(len(tests))
	for ii, tt := range tests {
		go func(ii int, tt test) {
			out := p.Sanitize(tt.in)
			if out != tt.expected {
				t.Errorf(
					"test %d failed;\ninput   : %s\noutput  : %s\nexpected: %s",
					ii,
					tt.in,
					out,
					tt.expected,
				)
			}
			wg.Done()
		}(ii, tt)
	}
	wg.Wait()
}

<<<<<<< HEAD
func TestSanitizedURL(t *testing.T) {
	tests := []test{
		{
			in:       `http://abc.com?d=1&a=2&a=3`,
			expected: `http://abc.com?d=1&a=2&a=3`,
		},
		{
			in:       `http://abc.com?d=1 2&a=2&a=3`,
			expected: `http://abc.com?d=1+2&a=2&a=3`,
		},
		{
			in:       `http://abc.com?d=1/2&a=2&a=3`,
			expected: `http://abc.com?d=1%2F2&a=2&a=3`,
		},
		{
			in:       `http://abc.com?<d>=1&a=2&a=3`,
			expected: `http://abc.com?%26lt%3Bd%26gt%3B=1&a=2&a=3`,
		},
	}

	for _, theTest := range tests {
		res, err := sanitizedURL(theTest.in)
		if err != nil {
			t.Errorf("sanitizedURL returned error: %v", err)
		}
		if theTest.expected != res {
			t.Errorf(
				"test failed;\ninput   : %s\nexpected: %s, actual: %s",
				theTest.in,
				theTest.expected,
				res,
			)
		}
=======


func TestIssue111ScriptTags(t *testing.T) {
	p1 := NewPolicy()
	p2 := UGCPolicy()
	p3 := UGCPolicy().AllowElements("script")

	in := `<scr\u0130pt>&lt;script&gt;alert(document.domain)&lt;/script&gt;`
	expected := `&lt;script&gt;alert(document.domain)&lt;/script&gt;`
	out := p1.Sanitize(in)
	if out != expected {
		t.Errorf(
			"test failed;\ninput   : %s\noutput  : %s\nexpected: %s",
			in,
			out,
			expected,
		)
	}

	expected = `&lt;script&gt;alert(document.domain)&lt;/script&gt;`
	out = p2.Sanitize(in)
	if out != expected {
		t.Errorf(
			"test failed;\ninput   : %s\noutput  : %s\nexpected: %s",
			in,
			out,
			expected,
		)
	}

	expected = `&lt;script&gt;alert(document.domain)&lt;/script&gt;`
	out = p3.Sanitize(in)
	if out != expected {
		t.Errorf(
			"test failed;\ninput   : %s\noutput  : %s\nexpected: %s",
			in,
			out,
			expected,
		)
>>>>>>> dbfb0680
	}
}<|MERGE_RESOLUTION|>--- conflicted
+++ resolved
@@ -1679,7 +1679,6 @@
 	wg.Wait()
 }
 
-<<<<<<< HEAD
 func TestSanitizedURL(t *testing.T) {
 	tests := []test{
 		{
@@ -1713,8 +1712,8 @@
 				res,
 			)
 		}
-=======
-
+	}
+}
 
 func TestIssue111ScriptTags(t *testing.T) {
 	p1 := NewPolicy()
@@ -1753,6 +1752,5 @@
 			out,
 			expected,
 		)
->>>>>>> dbfb0680
 	}
 }